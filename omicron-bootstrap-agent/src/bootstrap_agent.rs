use crate::bootstrap_agent_client::Client as BootstrapClient;
use omicron_common::error::ApiError;
use omicron_common::model::BootstrapAgentShareResponse;
use omicron_common::packaging::sha256_digest;

use slog::Logger;
use std::collections::HashMap;
use std::fs::File;
use std::io::{Seek, SeekFrom};
use std::net::SocketAddr;
use std::path::Path;
use tar::Archive;
use thiserror::Error;

/// Describes errors which may occur while operating the bootstrap service.
#[derive(Error, Debug)]
pub enum BootstrapError {
    #[error("Cannot deserialize TOML file")]
    Toml(#[from] toml::de::Error),

    #[error("Unexpected digest for service {0}")]
    UnexpectedDigest(String),

    #[error("Error accessing filesystem: {0}")]
    Io(#[from] std::io::Error),

    #[error("Error configuring SMF: {0}")]
    SmfConfig(#[from] smf::ConfigError),

    #[error("Error modifying SMF service: {0}")]
    SmfAdm(#[from] smf::AdmError),

    #[error("Error making HTTP request")]
    Api(#[from] ApiError),
}

/// The entity responsible for bootstrapping an Oxide rack.
pub struct BootstrapAgent {
    /// Debug log
    log: Logger,
}

impl BootstrapAgent {
    pub fn new(log: Logger) -> Self {
        BootstrapAgent { log }
    }

    /// Implements the "request share" API.
    pub async fn request_share(
        &self,
        identity: Vec<u8>,
    ) -> Result<BootstrapAgentShareResponse, ApiError> {
        // TODO-correctness: Validate identity, return whatever
        // information is necessary to establish trust quorum.
        //
        // This current implementation is a placeholder.
        info!(&self.log, "request_share, received identity: {:x?}", identity);

        Ok(BootstrapAgentShareResponse { shared_secret: vec![] })
    }

    /// Performs device initialization:
    ///
    /// - TODO: Communicates with other bootstrap services to establish
    /// a trust quorum.
    /// - Verifies, unpacks, and launches the sled agent and Nexus.
    pub async fn initialize(
        &self,
        other_agents: Vec<SocketAddr>,
    ) -> Result<(), BootstrapError> {
        info!(&self.log, "bootstrap service initializing");
        // TODO-correctness:
        // - Establish trust quorum.
        // - Once this is done, "unlock" local storage
        //
        // The current implementation sends a stub request to all known
        // bootstrap agents, but does not actually create a quorum / unlock
        // anything.
        let other_agents: Vec<BootstrapClient> = other_agents
            .into_iter()
            .map(|addr| {
                let addr_str = addr.to_string();
                BootstrapClient::new(
                    addr,
                    self.log.new(o!(
                        "Address" => addr_str,
                    )),
                )
            })
            .collect();
        for agent in &other_agents {
            agent.request_share(vec![]).await?;
        }

        let tar_source = Path::new("/opt/oxide");
        let destination = Path::new("/opt/oxide");
        // TODO-correctness: Validation should come from ROT, not local file.
        let digests: HashMap<String, Vec<u8>> = toml::from_str(
            &std::fs::read_to_string(tar_source.join("digest.toml"))?,
        )?;

        self.launch(&digests, &tar_source, &destination, "sled-agent")?;

        // TODO-correctness: Nexus may not be enabled on all racks.
        // Some decision-making logic should be used here to make this
        // conditional.
        //
        // Presumably, we'd try to contact a Nexus elsewhere
        // on the rack, or use the unlocked local storage to remember
        // a decision from the previous boot.
        self.launch(&digests, &tar_source, &destination, "nexus")?;

<<<<<<< HEAD
        // Note that we extract the propolis-server, but do not launch it.
        // This is the responsibility of the sled agent in response to requests
        // from Nexus.
        self.extract(&digests, &tar_source, &destination, "propolis-server")?;

        Ok(())
=======
        // TODO-correctness: The same note as above applies to oximeter.
        self.launch(&digests, &tar_source, &destination, "oximeter")
>>>>>>> 82c57470
    }

    fn launch<S, P1, P2>(
        &self,
        digests: &HashMap<String, Vec<u8>>,
        tar_source: P1,
        destination: P2,
        service: S,
    ) -> Result<(), BootstrapError>
    where
        S: AsRef<str>,
        P1: AsRef<Path>,
        P2: AsRef<Path>,
    {
        self.extract(digests, tar_source, destination, &service)?;
        self.enable_service(service)
    }

    // Verify, unpack, and enable a service.
    fn extract<S, P1, P2>(
        &self,
        digests: &HashMap<String, Vec<u8>>,
        tar_source: P1,
        destination: P2,
        service: S,
    ) -> Result<(), BootstrapError>
    where
        S: AsRef<str>,
        P1: AsRef<Path>,
        P2: AsRef<Path>,
    {
        let tar_source = tar_source.as_ref();
        let destination = destination.as_ref();
        let service = service.as_ref();

        info!(&self.log, "Launching {} Service", service);
        let tar_name = format!("{}.tar", service);
        let tar_path = tar_source.join(&tar_name);

        let digest_expected = digests.get(service).ok_or_else(|| {
            BootstrapError::UnexpectedDigest(format!(
                "Missing digest for {}",
                service
            ))
        })?;

        // TODO: The tarfile could hypothetically be modified between
        // calculating the digest and extracting the archive.
        // Do we care? Is this a plausible threat, and would it be
        // worthwhile to load the files into memory to attempt to
        // isolate write access?
        let mut tar_file = File::open(&tar_path)?;
        let digest_actual = sha256_digest(&mut tar_file)?;
        if digest_expected.as_slice() != digest_actual.as_ref() {
            return Err(BootstrapError::UnexpectedDigest(service.into()));
        }

        info!(&self.log, "Verified {} Service", service);
        self.extract_archive(&mut tar_file, destination.join(service))
    }

    // Given a verified archive file, unpack it to a location.
    fn extract_archive<P>(
        &self,
        file: &mut File,
        destination: P,
    ) -> Result<(), BootstrapError>
    where
        P: AsRef<Path>,
    {
        file.seek(SeekFrom::Start(0))?;

        // Clear the destination directory.
        //
        // It's likely these files will exist from a prior boot, but we only
        // want to validate / extract files from this current boot sequence.
        // Ignore errors; the directory might not have previously existed.
        let _ = std::fs::remove_dir_all(destination.as_ref());
        std::fs::create_dir_all(destination.as_ref())?;

        let mut archive = Archive::new(file);
        archive.unpack(destination.as_ref())?;
        Ok(())
    }

    // Given a service which has already been verified and unpacked,
    // launch it within the SMF system.
    fn enable_service<S: AsRef<str>>(
        &self,
        service: S,
    ) -> Result<(), BootstrapError> {
        info!(&self.log, "Enabling service: {}", service.as_ref());
        let manifest =
            format!("/opt/oxide/{}/pkg/manifest.xml", service.as_ref());

        // Import and enable the service as distinct steps.
        //
        // This allows the service to remain "transient", which avoids
        // it being auto-initialized by SMF across reboots.
        // Instead, the bootstrap agent remains responsible for verifying
        // and enabling the services on each access.
        smf::Config::import().run(manifest)?;
        smf::Adm::new()
            .enable()
            .synchronous()
            .temporary()
            .run(smf::AdmSelection::ByPattern(&[service]))?;
        Ok(())
    }
}<|MERGE_RESOLUTION|>--- conflicted
+++ resolved
@@ -110,17 +110,15 @@
         // a decision from the previous boot.
         self.launch(&digests, &tar_source, &destination, "nexus")?;
 
-<<<<<<< HEAD
+        // TODO-correctness: The same note as above applies to oximeter.
+        self.launch(&digests, &tar_source, &destination, "oximeter")?;
+
         // Note that we extract the propolis-server, but do not launch it.
         // This is the responsibility of the sled agent in response to requests
         // from Nexus.
         self.extract(&digests, &tar_source, &destination, "propolis-server")?;
 
         Ok(())
-=======
-        // TODO-correctness: The same note as above applies to oximeter.
-        self.launch(&digests, &tar_source, &destination, "oximeter")
->>>>>>> 82c57470
     }
 
     fn launch<S, P1, P2>(
