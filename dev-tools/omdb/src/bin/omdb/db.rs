--- conflicted
+++ resolved
@@ -35,13 +35,10 @@
 use diesel::OptionalExtension;
 use diesel::TextExpressionMethods;
 use gateway_client::types::SpType;
-<<<<<<< HEAD
+use ipnetwork::IpNetwork;
 use nexus_db_model::saga_types::Saga;
 use nexus_db_model::saga_types::SagaId;
 use nexus_db_model::saga_types::SagaNodeEvent;
-=======
-use ipnetwork::IpNetwork;
->>>>>>> 6993b410
 use nexus_db_model::Dataset;
 use nexus_db_model::Disk;
 use nexus_db_model::DnsGroup;
@@ -603,7 +600,17 @@
                 cmd_db_eips(&opctx, &datastore, &self.fetch_opts, *verbose)
                     .await
             }
-<<<<<<< HEAD
+            DbCommands::Network(NetworkArgs {
+                command: NetworkCommands::ListVnics,
+                verbose,
+            }) => {
+                cmd_db_network_list_vnics(
+                    &datastore,
+                    &self.fetch_opts,
+                    *verbose,
+                )
+                .await
+            }
             DbCommands::Regions(RegionArgs {
                 command: RegionCommands::List(region_list_args),
             }) => {
@@ -665,16 +672,6 @@
                     &datastore,
                     self.fetch_limit,
                     saga_interleave_args,
-=======
-            DbCommands::Network(NetworkArgs {
-                command: NetworkCommands::ListVnics,
-                verbose,
-            }) => {
-                cmd_db_network_list_vnics(
-                    &datastore,
-                    &self.fetch_opts,
-                    *verbose,
->>>>>>> 6993b410
                 )
                 .await
             }
