// This Source Code Form is subject to the terms of the Mozilla Public
// License, v. 2.0. If a copy of the MPL was not distributed with this
// file, You can obtain one at https://mozilla.org/MPL/2.0/.

//! omdb commands that query or update the database
//!
//! GROUND RULES: There aren't many ground rules (see top-level docs).  But
//! where possible, stick to operations provided by `DataStore` rather than
//! querying the database directly.  The DataStore operations generally provide
//! a safer level of abstraction.  But there are cases where we want to do
//! things that really don't need to be in the DataStore -- i.e., where `omdb`
//! would be the only consumer -- and in that case it's okay to query the
//! database directly.

// NOTE: eminates from Tabled macros
#![allow(clippy::useless_vec)]

use crate::Omdb;
use anyhow::anyhow;
use anyhow::bail;
use anyhow::Context;
use async_bb8_diesel::AsyncConnection;
use async_bb8_diesel::AsyncRunQueryDsl;
use async_bb8_diesel::AsyncSimpleConnection;
use chrono::SecondsFormat;
use clap::Args;
use clap::Subcommand;
use clap::ValueEnum;
use diesel::expression::SelectableHelper;
use diesel::query_dsl::QueryDsl;
use diesel::BoolExpressionMethods;
use diesel::ExpressionMethods;
use diesel::JoinOnDsl;
use diesel::NullableExpressionMethods;
use nexus_db_model::saga_types::Saga;
use nexus_db_model::saga_types::SagaId;
use nexus_db_model::saga_types::SagaNodeEvent;
use nexus_db_model::Dataset;
use nexus_db_model::Disk;
use nexus_db_model::DnsGroup;
use nexus_db_model::DnsName;
use nexus_db_model::DnsVersion;
use nexus_db_model::DnsZone;
use nexus_db_model::ExternalIp;
use nexus_db_model::Image;
use nexus_db_model::Instance;
use nexus_db_model::Project;
use nexus_db_model::Region;
use nexus_db_model::RegionSnapshot;
use nexus_db_model::Sled;
use nexus_db_model::Snapshot;
<<<<<<< HEAD
=======
use nexus_db_model::SnapshotState;
>>>>>>> c976cb80
use nexus_db_model::Vmm;
use nexus_db_model::Zpool;
use nexus_db_queries::context::OpContext;
use nexus_db_queries::db;
use nexus_db_queries::db::datastore::InstanceAndActiveVmm;
use nexus_db_queries::db::identity::Asset;
use nexus_db_queries::db::lookup::LookupPath;
use nexus_db_queries::db::model::ServiceKind;
use nexus_db_queries::db::DataStore;
use nexus_types::identity::Resource;
use nexus_types::internal_api::params::DnsRecord;
use nexus_types::internal_api::params::Srv;
use omicron_common::api::external::DataPageParams;
use omicron_common::api::external::Generation;
use omicron_common::postgres_config::PostgresConfigWithUrl;
use petgraph::graph::NodeIndex;
use petgraph::Graph;
use serde::Deserialize;
use serde::Serialize;
use std::cmp::Ordering;
use std::collections::BTreeMap;
use std::collections::HashMap;
use std::collections::HashSet;
use std::fmt::Display;
use std::num::NonZeroU32;
use std::sync::Arc;
use strum::IntoEnumIterator;
use tabled::Tabled;
use uuid::Uuid;

const NO_ACTIVE_PROPOLIS_MSG: &str = "<no active Propolis>";
const NOT_ON_SLED_MSG: &str = "<not on any sled>";

struct MaybePropolisId(Option<Uuid>);
struct MaybeSledId(Option<Uuid>);

impl From<&InstanceAndActiveVmm> for MaybePropolisId {
    fn from(value: &InstanceAndActiveVmm) -> Self {
        Self(value.instance().runtime().propolis_id)
    }
}

impl Display for MaybePropolisId {
    fn fmt(&self, f: &mut std::fmt::Formatter<'_>) -> std::fmt::Result {
        if let Some(id) = self.0 {
            write!(f, "{}", id)
        } else {
            write!(f, "{}", NO_ACTIVE_PROPOLIS_MSG)
        }
    }
}

impl From<&InstanceAndActiveVmm> for MaybeSledId {
    fn from(value: &InstanceAndActiveVmm) -> Self {
        Self(value.sled_id())
    }
}

impl Display for MaybeSledId {
    fn fmt(&self, f: &mut std::fmt::Formatter<'_>) -> std::fmt::Result {
        if let Some(id) = self.0 {
            write!(f, "{}", id)
        } else {
            write!(f, "{}", NOT_ON_SLED_MSG)
        }
    }
}

#[derive(Debug, Args)]
pub struct DbArgs {
    /// URL of the database SQL interface
    #[clap(long, env("OMDB_DB_URL"))]
    db_url: Option<PostgresConfigWithUrl>,

    /// limit to apply to queries that fetch rows
    #[clap(
        long = "fetch-limit",
        default_value_t = NonZeroU32::new(500).unwrap()
    )]
    fetch_limit: NonZeroU32,

    #[command(subcommand)]
    command: DbCommands,
}

/// Subcommands that query or update the database
#[derive(Debug, Subcommand)]
enum DbCommands {
    /// Print information about disks
    Disks(DiskArgs),
    /// Print information about internal and external DNS
    Dns(DnsArgs),
    /// Print information about control plane services
    Services(ServicesArgs),
    /// Print information about sleds
    Sleds,
    /// Print information about customer instances
    Instances,
    /// Print information about the network
    Network(NetworkArgs),
<<<<<<< HEAD
    /// Print information related to sagas
    Sagas(SagaArgs),
    /// Print information related to regions
    Regions(RegionArgs),
=======
    /// Print information about snapshots
    Snapshots(SnapshotArgs),
>>>>>>> c976cb80
}

#[derive(Debug, Args)]
struct DiskArgs {
    #[command(subcommand)]
    command: DiskCommands,
}

#[derive(Debug, Subcommand)]
enum DiskCommands {
    /// Get info for a specific disk
    Info(DiskInfoArgs),
    /// Summarize current disks
    List,
    /// Determine what crucible resources are on the given physical disk.
    Physical(DiskPhysicalArgs),
}

#[derive(Debug, Args)]
struct DiskInfoArgs {
    /// The UUID of the volume
    uuid: Uuid,
}

#[derive(Debug, Args)]
struct DiskPhysicalArgs {
    /// The UUID of the physical disk
    uuid: Uuid,
}

#[derive(Debug, Args)]
struct DnsArgs {
    #[command(subcommand)]
    command: DnsCommands,
}

#[derive(Debug, Subcommand)]
enum DnsCommands {
    /// Summarize current version of all DNS zones
    Show,
    /// Show what changed in a given DNS version
    Diff(DnsVersionArgs),
    /// Show the full contents of a given DNS zone and version
    Names(DnsVersionArgs),
}

#[derive(Debug, Args)]
struct DnsVersionArgs {
    /// name of a DNS group
    #[arg(value_enum)]
    group: CliDnsGroup,
    /// version of the group's data
    version: u32,
}

#[derive(Clone, Copy, Debug, ValueEnum)]
enum CliDnsGroup {
    Internal,
    External,
}

impl CliDnsGroup {
    fn dns_group(&self) -> DnsGroup {
        match self {
            CliDnsGroup::Internal => DnsGroup::Internal,
            CliDnsGroup::External => DnsGroup::External,
        }
    }
}

#[derive(Debug, Args)]
struct ServicesArgs {
    #[command(subcommand)]
    command: ServicesCommands,
}

#[derive(Debug, Subcommand)]
enum ServicesCommands {
    /// List service instances
    ListInstances,
    /// List service instances, grouped by sled
    ListBySled,
}

#[derive(Debug, Args)]
struct NetworkArgs {
    #[command(subcommand)]
    command: NetworkCommands,

    /// Print out raw data structures from the data store.
    #[clap(long)]
    verbose: bool,
}

#[derive(Debug, Subcommand)]
enum NetworkCommands {
    /// List external IPs
    ListEips,
}

#[derive(Debug, Args)]
<<<<<<< HEAD
struct SagaArgs {
    #[command(subcommand)]
    command: SagaCommands,
}

#[derive(Debug, Subcommand)]
enum SagaCommands {
    /// List all sagas
    List(SagaListArgs),

    /// List sagas that failed to unwind
    Stuck,

    /// Show the execution of a saga
    Show(SagaShowArgs),

    /// List sagas that encountered an error and successfully unwound
    Unwound,

    /// Show any failing nodes
    Failing,

    /// List any sagas which overlap execution with this one
    Overlapping(SagaOverlappingArgs),

    /// Show multiple saga executions along a timeline
    Interleave(SagaInterleaveArgs),
}

#[derive(Debug, Args)]
struct SagaListArgs {
    /// Show saga starting node params
    #[arg(short)]
    show_params: bool,
}

#[derive(Debug, Args)]
struct SagaShowArgs {
    saga_id: Uuid,
}

#[derive(Debug, Args)]
struct SagaOverlappingArgs {
    saga_id: Uuid,

    /// Print saga IDs only
    #[arg(short)]
    id_only: bool,
}

#[derive(Debug, Args)]
struct SagaInterleaveArgs {
    saga_id: Vec<Uuid>,
}

#[derive(Debug, Args)]
struct RegionArgs {
    #[command(subcommand)]
    command: RegionCommands,
}

#[derive(Debug, Subcommand)]
enum RegionCommands {
    /// List all regions
    List(RegionListArgs),

    /// Find what is using a region
    UsedBy(RegionUsedByArgs),
}

#[derive(Debug, Args)]
struct RegionListArgs {
    /// Print region IDs only
    #[arg(short)]
    id_only: bool,
}

#[derive(Debug, Args)]
struct RegionUsedByArgs {
    region_id: Vec<Uuid>,
=======
struct SnapshotArgs {
    #[command(subcommand)]
    command: SnapshotCommands,
}

#[derive(Debug, Subcommand)]
enum SnapshotCommands {
    /// Get info for a specific snapshot
    Info(SnapshotInfoArgs),
    /// Summarize current snapshots
    List,
}

#[derive(Debug, Args)]
struct SnapshotInfoArgs {
    /// The UUID of the snapshot
    uuid: Uuid,
>>>>>>> c976cb80
}

impl DbArgs {
    /// Run a `omdb db` subcommand.
    pub(crate) async fn run_cmd(
        &self,
        omdb: &Omdb,
        log: &slog::Logger,
    ) -> Result<(), anyhow::Error> {
        let db_url = match &self.db_url {
            Some(cli_or_env_url) => cli_or_env_url.clone(),
            None => {
                eprintln!(
                    "note: database URL not specified.  Will search DNS."
                );
                eprintln!("note: (override with --db-url or OMDB_DB_URL)");
                let addrs = omdb
                    .dns_lookup_all(
                        log.clone(),
                        internal_dns::ServiceName::Cockroach,
                    )
                    .await?;

                format!(
                    "postgresql://root@{}/omicron?sslmode=disable",
                    addrs
                        .into_iter()
                        .map(|a| a.to_string())
                        .collect::<Vec<_>>()
                        .join(",")
                )
                .parse()
                .context("failed to parse constructed postgres URL")?
            }
        };
        eprintln!("note: using database URL {}", &db_url);

        let db_config = db::Config { url: db_url.clone() };
        let pool = Arc::new(db::Pool::new(&log.clone(), &db_config));

        // Being a dev tool, we want to try this operation even if the schema
        // doesn't match what we expect.  So we use `DataStore::new_unchecked()`
        // here.  We will then check the schema version explicitly and warn the
        // user if it doesn't match.
        let datastore = Arc::new(
            DataStore::new_unchecked(pool)
                .map_err(|e| anyhow!(e).context("creating datastore"))?,
        );
        check_schema_version(&datastore).await;

        let opctx = OpContext::for_tests(log.clone(), datastore.clone());
        match &self.command {
            DbCommands::Disks(DiskArgs {
                command: DiskCommands::Info(uuid),
            }) => cmd_db_disk_info(&opctx, &datastore, uuid).await,
            DbCommands::Disks(DiskArgs { command: DiskCommands::List }) => {
                cmd_db_disk_list(&datastore, self.fetch_limit).await
            }
            DbCommands::Disks(DiskArgs {
                command: DiskCommands::Physical(uuid),
            }) => {
                cmd_db_disk_physical(&opctx, &datastore, self.fetch_limit, uuid)
                    .await
            }
            DbCommands::Dns(DnsArgs { command: DnsCommands::Show }) => {
                cmd_db_dns_show(&opctx, &datastore, self.fetch_limit).await
            }
            DbCommands::Dns(DnsArgs { command: DnsCommands::Diff(args) }) => {
                cmd_db_dns_diff(&opctx, &datastore, self.fetch_limit, args)
                    .await
            }
            DbCommands::Dns(DnsArgs { command: DnsCommands::Names(args) }) => {
                cmd_db_dns_names(&opctx, &datastore, self.fetch_limit, args)
                    .await
            }
            DbCommands::Services(ServicesArgs {
                command: ServicesCommands::ListInstances,
            }) => {
                cmd_db_services_list_instances(
                    &opctx,
                    &datastore,
                    self.fetch_limit,
                )
                .await
            }
            DbCommands::Services(ServicesArgs {
                command: ServicesCommands::ListBySled,
            }) => {
                cmd_db_services_list_by_sled(
                    &opctx,
                    &datastore,
                    self.fetch_limit,
                )
                .await
            }
            DbCommands::Sleds => {
                cmd_db_sleds(&opctx, &datastore, self.fetch_limit).await
            }
            DbCommands::Instances => {
                cmd_db_instances(&opctx, &datastore, self.fetch_limit).await
            }
            DbCommands::Network(NetworkArgs {
                command: NetworkCommands::ListEips,
                verbose,
            }) => {
                cmd_db_eips(&opctx, &datastore, self.fetch_limit, *verbose)
                    .await
            }
<<<<<<< HEAD
            DbCommands::Sagas(SagaArgs {
                command: SagaCommands::List(saga_list_args),
            }) => {
                cmd_db_sagas_list(&datastore, self.fetch_limit, saga_list_args)
                    .await
            }
            DbCommands::Sagas(SagaArgs { command: SagaCommands::Stuck }) => {
                cmd_db_sagas_list_stuck(&datastore, self.fetch_limit).await
            }
            DbCommands::Sagas(SagaArgs {
                command: SagaCommands::Show(saga_show_args),
            }) => {
                cmd_db_sagas_show(&datastore, self.fetch_limit, saga_show_args)
                    .await
            }
            DbCommands::Sagas(SagaArgs { command: SagaCommands::Unwound }) => {
                cmd_db_sagas_list_unwound(&datastore, self.fetch_limit).await
            }
            DbCommands::Sagas(SagaArgs { command: SagaCommands::Failing }) => {
                cmd_db_sagas_list_failing(&datastore, self.fetch_limit).await
            }
            DbCommands::Sagas(SagaArgs {
                command: SagaCommands::Overlapping(saga_overlapping_args),
            }) => {
                cmd_db_sagas_list_overlapping(
                    &datastore,
                    self.fetch_limit,
                    saga_overlapping_args,
                )
                .await
            }
            DbCommands::Sagas(SagaArgs {
                command: SagaCommands::Interleave(saga_interleave_args),
            }) => {
                cmd_db_sagas_list_interleave(
                    &datastore,
                    self.fetch_limit,
                    saga_interleave_args,
                )
                .await
            }
            DbCommands::Regions(RegionArgs {
                command: RegionCommands::List(region_list_args),
            }) => {
                cmd_db_regions_list(
                    &datastore,
                    self.fetch_limit,
                    region_list_args,
                )
                .await
            }
            DbCommands::Regions(RegionArgs {
                command: RegionCommands::UsedBy(region_used_by_args),
            }) => {
                cmd_db_regions_used_by(
                    &datastore,
                    self.fetch_limit,
                    region_used_by_args,
                )
                .await
            }
=======
            DbCommands::Snapshots(SnapshotArgs {
                command: SnapshotCommands::Info(uuid),
            }) => cmd_db_snapshot_info(&opctx, &datastore, uuid).await,
            DbCommands::Snapshots(SnapshotArgs {
                command: SnapshotCommands::List,
            }) => cmd_db_snapshot_list(&datastore, self.fetch_limit).await,
>>>>>>> c976cb80
        }
    }
}

/// Check the version of the schema in the database and report whether it
/// appears to be compatible with this tool.
///
/// This is just advisory.  We will not abort if the version appears
/// incompatible because in practice it may well not matter and it's very
/// valuable for this tool to work if it possibly can.
async fn check_schema_version(datastore: &DataStore) {
    let expected_version = nexus_db_model::schema::SCHEMA_VERSION;
    let version_check = datastore.database_schema_version().await;

    match version_check {
        Ok(found_version) => {
            if found_version == expected_version {
                eprintln!(
                    "note: database schema version matches expected ({})",
                    expected_version
                );
                return;
            }

            eprintln!(
                "WARN: found schema version {}, expected {}",
                found_version, expected_version
            );
        }
        Err(error) => {
            eprintln!("WARN: failed to query schema version: {:#}", error);
        }
    };

    eprintln!(
        "{}",
        textwrap::fill(
            "It's possible the database is running a version that's different \
            from what this tool understands.  This may result in errors or \
            incorrect output.",
            80
        )
    );
}

/// Check the result of a query to see if it hit the given limit.  If so, warn
/// the user that our output may be incomplete and that they might try a larger
/// one.  (We don't want to bail out, though.  Incomplete data is better than no
/// data.)
fn check_limit<I, F, D>(items: &[I], limit: NonZeroU32, context: F)
where
    F: FnOnce() -> D,
    D: Display,
{
    if items.len() == usize::try_from(limit.get()).unwrap() {
        eprintln!(
            "WARN: {}: found {} items (the limit).  There may be more items \
            that were ignored.  Consider overriding with --fetch-limit.",
            context(),
            items.len(),
        );
    }
}

/// Returns pagination parameters to fetch the first page of results for a
/// paginated endpoint
fn first_page<'a, T>(limit: NonZeroU32) -> DataPageParams<'a, T> {
    DataPageParams {
        marker: None,
        direction: dropshot::PaginationOrder::Ascending,
        limit,
    }
}

// Disks

/// Run `omdb db disk list`.
async fn cmd_db_disk_list(
    datastore: &DataStore,
    limit: NonZeroU32,
) -> Result<(), anyhow::Error> {
    #[derive(Tabled)]
    #[tabled(rename_all = "SCREAMING_SNAKE_CASE")]
    struct DiskRow {
        name: String,
        id: String,
        size: String,
        state: String,
        attached_to: String,
    }

    let ctx = || "listing disks".to_string();

    use db::schema::disk::dsl;
    let disks = dsl::disk
        .filter(dsl::time_deleted.is_null())
        .limit(i64::from(u32::from(limit)))
        .select(Disk::as_select())
        .load_async(&*datastore.pool_connection_for_tests().await?)
        .await
        .context("loading disks")?;

    check_limit(&disks, limit, ctx);

    let rows = disks.into_iter().map(|disk| DiskRow {
        name: disk.name().to_string(),
        id: disk.id().to_string(),
        size: disk.size.to_string(),
        state: disk.runtime().disk_state,
        attached_to: match disk.runtime().attach_instance_id {
            Some(uuid) => uuid.to_string(),
            None => "-".to_string(),
        },
    });
    let table = tabled::Table::new(rows)
        .with(tabled::settings::Style::empty())
        .with(tabled::settings::Padding::new(0, 1, 0, 0))
        .to_string();

    println!("{}", table);

    Ok(())
}

/// Run `omdb db disk info <UUID>`.
async fn cmd_db_disk_info(
    opctx: &OpContext,
    datastore: &DataStore,
    args: &DiskInfoArgs,
) -> Result<(), anyhow::Error> {
    // The row describing the instance
    #[derive(Tabled)]
    #[tabled(rename_all = "SCREAMING_SNAKE_CASE")]
    struct UpstairsRow {
        host_serial: String,
        disk_name: String,
        instance_name: String,
        propolis_zone: String,
        volume_id: String,
        disk_state: String,
    }

    // The rows describing the downstairs regions for this disk/volume
    #[derive(Tabled)]
    #[tabled(rename_all = "SCREAMING_SNAKE_CASE")]
    struct DownstairsRow {
        host_serial: String,
        region: String,
        zone: String,
        physical_disk: String,
    }

    use db::schema::disk::dsl as disk_dsl;

    let conn = datastore.pool_connection_for_tests().await?;

    let disk = disk_dsl::disk
        .filter(disk_dsl::id.eq(args.uuid))
        .limit(1)
        .select(Disk::as_select())
        .load_async(&*conn)
        .await
        .context("loading requested disk")?;

    let Some(disk) = disk.into_iter().next() else {
        bail!("no disk: {} found", args.uuid);
    };

    // For information about where this disk is attached.
    let mut rows = Vec::new();

    // If the disk is attached to an instance, show information
    // about that instance.
    let usr = if let Some(instance_uuid) = disk.runtime().attach_instance_id {
        // Get the instance this disk is attached to
        use db::schema::instance::dsl as instance_dsl;
        use db::schema::vmm::dsl as vmm_dsl;
        let instances: Vec<InstanceAndActiveVmm> = instance_dsl::instance
            .filter(instance_dsl::id.eq(instance_uuid))
            .left_join(
                vmm_dsl::vmm.on(vmm_dsl::id
                    .nullable()
                    .eq(instance_dsl::active_propolis_id)
                    .and(vmm_dsl::time_deleted.is_null())),
            )
            .limit(1)
            .select((Instance::as_select(), Option::<Vmm>::as_select()))
            .load_async(&*conn)
            .await
            .context("loading requested instance")?
            .into_iter()
            .map(|i: (Instance, Option<Vmm>)| i.into())
            .collect();

        let Some(instance) = instances.into_iter().next() else {
            bail!("no instance: {} found", instance_uuid);
        };

        let instance_name = instance.instance().name().to_string();
        let disk_name = disk.name().to_string();
        if instance.vmm().is_some() {
            let propolis_id =
                instance.instance().runtime().propolis_id.unwrap();
            let my_sled_id = instance.sled_id().unwrap();

            let (_, my_sled) = LookupPath::new(opctx, datastore)
                .sled_id(my_sled_id)
                .fetch()
                .await
                .context("failed to look up sled")?;

            UpstairsRow {
                host_serial: my_sled.serial_number().to_string(),
                disk_name,
                instance_name,
                propolis_zone: format!("oxz_propolis-server_{}", propolis_id),
                volume_id: disk.volume_id.to_string(),
                disk_state: disk.runtime_state.disk_state.to_string(),
            }
        } else {
            UpstairsRow {
                host_serial: NOT_ON_SLED_MSG.to_string(),
                disk_name,
                instance_name,
                propolis_zone: NO_ACTIVE_PROPOLIS_MSG.to_string(),
                volume_id: disk.volume_id.to_string(),
                disk_state: disk.runtime_state.disk_state.to_string(),
            }
        }
    } else {
        // If the disk is not attached to anything, just print empty
        // fields.
        UpstairsRow {
            host_serial: "-".to_string(),
            disk_name: disk.name().to_string(),
            instance_name: "-".to_string(),
            propolis_zone: "-".to_string(),
            volume_id: disk.volume_id.to_string(),
            disk_state: disk.runtime_state.disk_state.to_string(),
        }
    };
    rows.push(usr);

    let table = tabled::Table::new(rows)
        .with(tabled::settings::Style::empty())
        .with(tabled::settings::Padding::new(0, 1, 0, 0))
        .to_string();

    println!("{}", table);

    // Get the dataset backing this volume.
    let regions = datastore.get_allocated_regions(disk.volume_id).await?;

    let mut rows = Vec::with_capacity(3);
    for (dataset, region) in regions {
        let my_pool_id = dataset.pool_id;
        let (_, my_zpool) = LookupPath::new(opctx, datastore)
            .zpool_id(my_pool_id)
            .fetch()
            .await
            .context("failed to look up zpool")?;

        let my_sled_id = my_zpool.sled_id;

        let (_, my_sled) = LookupPath::new(opctx, datastore)
            .sled_id(my_sled_id)
            .fetch()
            .await
            .context("failed to look up sled")?;

        rows.push(DownstairsRow {
            host_serial: my_sled.serial_number().to_string(),
            region: region.id().to_string(),
            zone: format!("oxz_crucible_{}", dataset.id()),
            physical_disk: my_zpool.physical_disk_id.to_string(),
        });
    }

    let table = tabled::Table::new(rows)
        .with(tabled::settings::Style::empty())
        .with(tabled::settings::Padding::new(0, 1, 0, 0))
        .to_string();

    println!("{}", table);

    Ok(())
}

/// Run `omdb db disk physical <UUID>`.
async fn cmd_db_disk_physical(
    opctx: &OpContext,
    datastore: &DataStore,
    limit: NonZeroU32,
    args: &DiskPhysicalArgs,
) -> Result<(), anyhow::Error> {
    let conn = datastore.pool_connection_for_tests().await?;

    // We start by finding any zpools that are using the physical disk.
    use db::schema::zpool::dsl as zpool_dsl;
    let zpools = zpool_dsl::zpool
        .filter(zpool_dsl::time_deleted.is_null())
        .filter(zpool_dsl::physical_disk_id.eq(args.uuid))
        .select(Zpool::as_select())
        .load_async(&*conn)
        .await
        .context("loading zpool from pysical disk id")?;

    let mut sled_ids = HashSet::new();
    let mut dataset_ids = HashSet::new();

    if zpools.is_empty() {
        println!("Found no zpools on physical disk UUID {}", args.uuid);
        return Ok(());
    }
    // The current plan is a single zpool per physical disk, so we expect that
    // this will have a single item.  However, If single zpool per disk ever
    // changes, this code will still work.
    for zp in zpools {
        // zpool has the sled id, record that so we can find the serial number.
        sled_ids.insert(zp.sled_id);

        // Next, we find all the datasets that are on our zpool.
        use db::schema::dataset::dsl as dataset_dsl;
        let datasets = dataset_dsl::dataset
            .filter(dataset_dsl::time_deleted.is_null())
            .filter(dataset_dsl::pool_id.eq(zp.id()))
            .select(Dataset::as_select())
            .load_async(&*conn)
            .await
            .context("loading dataset")?;

        // Add all the datasets ids that are using this pool.
        for ds in datasets {
            dataset_ids.insert(ds.id());
        }
    }

    // If we do have more than one sled ID, then something is wrong, but
    // go ahead and print out whatever we have found.
    for sid in sled_ids {
        let (_, my_sled) = LookupPath::new(opctx, datastore)
            .sled_id(sid)
            .fetch()
            .await
            .context("failed to look up sled")?;

        println!(
            "Physical disk: {} found on sled: {}",
            args.uuid,
            my_sled.serial_number()
        );
    }
    println!("DATASETS: {:?}", dataset_ids);

    let mut volume_ids = HashSet::new();
    // Now, take the list of datasets we found and search all the regions
    // to see if any of them are on the dataset.  If we find a region that
    // is on one of our datasets, then record the volume ID of that region.
    for did in dataset_ids.clone().into_iter() {
        use db::schema::region::dsl as region_dsl;
        let regions = region_dsl::region
            .filter(region_dsl::dataset_id.eq(did))
            .select(Region::as_select())
            .load_async(&*conn)
            .await
            .context("loading region")?;

        for rs in regions {
            volume_ids.insert(rs.volume_id());
        }
    }

    // At this point, we have a list of volume IDs that contain a region
    // that is part of a dataset on a pool on our disk.  The next step is
    // to find the virtual disks associated with these volume IDs and
    // display information about those disks.
    use db::schema::disk::dsl;
    let disks = dsl::disk
        .filter(dsl::time_deleted.is_null())
        .filter(dsl::volume_id.eq_any(volume_ids))
        .limit(i64::from(u32::from(limit)))
        .select(Disk::as_select())
        .load_async(&*conn)
        .await
        .context("loading disks")?;

    check_limit(&disks, limit, || "listing disks".to_string());

    #[derive(Tabled)]
    #[tabled(rename_all = "SCREAMING_SNAKE_CASE")]
    struct DiskRow {
        disk_name: String,
        id: String,
        state: String,
        instance_name: String,
    }

    let mut rows = Vec::new();

    for disk in disks {
        // If the disk is attached to an instance, determine the name of the
        // instance.
        let instance_name =
            if let Some(instance_uuid) = disk.runtime().attach_instance_id {
                // Get the instance this disk is attached to
                use db::schema::instance::dsl as instance_dsl;
                let instance = instance_dsl::instance
                    .filter(instance_dsl::id.eq(instance_uuid))
                    .limit(1)
                    .select(Instance::as_select())
                    .load_async(&*conn)
                    .await
                    .context("loading requested instance")?;

                if let Some(instance) = instance.into_iter().next() {
                    instance.name().to_string()
                } else {
                    "???".to_string()
                }
            } else {
                "-".to_string()
            };

        rows.push(DiskRow {
            disk_name: disk.name().to_string(),
            id: disk.id().to_string(),
            state: disk.runtime().disk_state,
            instance_name,
        });
    }

    let table = tabled::Table::new(rows)
        .with(tabled::settings::Style::empty())
        .with(tabled::settings::Padding::new(0, 1, 0, 0))
        .to_string();

    println!("{}", table);

    // Collect the region_snapshots associated with the dataset IDs
    use db::schema::region_snapshot::dsl as region_snapshot_dsl;
    let region_snapshots = region_snapshot_dsl::region_snapshot
        .filter(region_snapshot_dsl::dataset_id.eq_any(dataset_ids))
        .limit(i64::from(u32::from(limit)))
        .select(RegionSnapshot::as_select())
        .load_async(&*conn)
        .await
        .context("loading region snapshots")?;

    check_limit(&region_snapshots, limit, || {
        "listing region snapshots".to_string()
    });

    // The row describing the region_snapshot.
    #[derive(Tabled)]
    #[tabled(rename_all = "SCREAMING_SNAKE_CASE")]
    struct RegionSnapshotRow {
        dataset_id: String,
        region_id: String,
        snapshot_id: String,
        volume_references: String,
    }
    let mut rsnap = Vec::new();

    // From each region snapshot:
    // Collect the snapshot IDs for later use.
    // Display the region snapshot rows.
    let mut snapshot_ids = HashSet::new();
    for rs in region_snapshots {
        snapshot_ids.insert(rs.snapshot_id);
        let rs = RegionSnapshotRow {
            dataset_id: rs.dataset_id.to_string(),
            region_id: rs.region_id.to_string(),
            snapshot_id: rs.snapshot_id.to_string(),
            volume_references: rs.volume_references.to_string(),
        };
        rsnap.push(rs);
    }
    let table = tabled::Table::new(rsnap)
        .with(tabled::settings::Style::empty())
        .with(tabled::settings::Padding::new(0, 1, 0, 0))
        .to_string();

    println!("{}", table);

    // Get the snapshots from the list of IDs we built above.
    // Display information about those snapshots.
    use db::schema::snapshot::dsl as snapshot_dsl;
    let snapshots = snapshot_dsl::snapshot
        .filter(snapshot_dsl::time_deleted.is_null())
        .filter(snapshot_dsl::id.eq_any(snapshot_ids))
        .limit(i64::from(u32::from(limit)))
        .select(Snapshot::as_select())
        .load_async(&*conn)
        .await
        .context("loading snapshots")?;

    check_limit(&snapshots, limit, || "listing snapshots".to_string());

    let rows =
        snapshots.into_iter().map(|snapshot| SnapshotRow::from(snapshot));
    let table = tabled::Table::new(rows)
        .with(tabled::settings::Style::empty())
        .with(tabled::settings::Padding::new(0, 1, 0, 0))
        .to_string();

    println!("{}", table);
    Ok(())
}

// SERVICES

#[derive(Tabled)]
#[tabled(rename_all = "SCREAMING_SNAKE_CASE")]
struct ServiceInstanceRow {
    #[tabled(rename = "SERVICE")]
    kind: String,
    instance_id: Uuid,
    addr: String,
    sled_serial: String,
}

// Snapshots
fn format_snapshot(state: &SnapshotState) -> impl Display {
    match state {
        SnapshotState::Creating => "creating".to_string(),
        SnapshotState::Ready => "ready".to_string(),
        SnapshotState::Faulted => "faulted".to_string(),
        SnapshotState::Destroyed => "destroyed".to_string(),
    }
}

// The row describing the snapshot
#[derive(Tabled)]
#[tabled(rename_all = "SCREAMING_SNAKE_CASE")]
struct SnapshotRow {
    snap_name: String,
    id: String,
    state: String,
    size: String,
    source_disk_id: String,
    source_volume_id: String,
    destination_volume_id: String,
}

impl From<Snapshot> for SnapshotRow {
    fn from(s: Snapshot) -> Self {
        SnapshotRow {
            snap_name: s.name().to_string(),
            id: s.id().to_string(),
            state: format_snapshot(&s.state).to_string(),
            size: s.size.to_string(),
            source_disk_id: s.disk_id.to_string(),
            source_volume_id: s.volume_id.to_string(),
            destination_volume_id: s.destination_volume_id.to_string(),
        }
    }
}

/// Run `omdb db snapshot list`.
async fn cmd_db_snapshot_list(
    datastore: &DataStore,
    limit: NonZeroU32,
) -> Result<(), anyhow::Error> {
    let ctx = || "listing snapshots".to_string();

    use db::schema::snapshot::dsl;
    let snapshots = dsl::snapshot
        .filter(dsl::time_deleted.is_null())
        .limit(i64::from(u32::from(limit)))
        .select(Snapshot::as_select())
        .load_async(&*datastore.pool_connection_for_tests().await?)
        .await
        .context("loading snapshots")?;

    check_limit(&snapshots, limit, ctx);

    let rows =
        snapshots.into_iter().map(|snapshot| SnapshotRow::from(snapshot));
    let table = tabled::Table::new(rows)
        .with(tabled::settings::Style::empty())
        .with(tabled::settings::Padding::new(0, 1, 0, 0))
        .to_string();

    println!("{}", table);

    Ok(())
}

/// Run `omdb db snapshot info <UUID>`.
async fn cmd_db_snapshot_info(
    opctx: &OpContext,
    datastore: &DataStore,
    args: &SnapshotInfoArgs,
) -> Result<(), anyhow::Error> {
    // The rows describing the downstairs regions for this snapshot/volume
    #[derive(Tabled)]
    #[tabled(rename_all = "SCREAMING_SNAKE_CASE")]
    struct DownstairsRow {
        host_serial: String,
        region: String,
        zone: String,
        physical_disk: String,
    }

    use db::schema::snapshot::dsl as snapshot_dsl;
    let snapshots = snapshot_dsl::snapshot
        .filter(snapshot_dsl::id.eq(args.uuid))
        .limit(1)
        .select(Snapshot::as_select())
        .load_async(&*datastore.pool_connection_for_tests().await?)
        .await
        .context("loading requested snapshot")?;

    let mut dest_volume_ids = Vec::new();
    let rows = snapshots.into_iter().map(|snapshot| {
        dest_volume_ids.push(snapshot.destination_volume_id);
        SnapshotRow::from(snapshot)
    });
    if rows.len() == 0 {
        bail!("No snapshout with UUID: {} found", args.uuid);
    }

    let table = tabled::Table::new(rows)
        .with(tabled::settings::Style::empty())
        .with(tabled::settings::Padding::new(0, 1, 0, 0))
        .to_string();

    println!("{}", table);

    for vol_id in dest_volume_ids {
        // Get the dataset backing this volume.
        let regions = datastore.get_allocated_regions(vol_id).await?;

        let mut rows = Vec::with_capacity(3);
        for (dataset, region) in regions {
            let my_pool_id = dataset.pool_id;
            let (_, my_zpool) = LookupPath::new(opctx, datastore)
                .zpool_id(my_pool_id)
                .fetch()
                .await
                .context("failed to look up zpool")?;

            let my_sled_id = my_zpool.sled_id;

            let (_, my_sled) = LookupPath::new(opctx, datastore)
                .sled_id(my_sled_id)
                .fetch()
                .await
                .context("failed to look up sled")?;

            rows.push(DownstairsRow {
                host_serial: my_sled.serial_number().to_string(),
                region: region.id().to_string(),
                zone: format!("oxz_crucible_{}", dataset.id()),
                physical_disk: my_zpool.physical_disk_id.to_string(),
            });
        }

        let table = tabled::Table::new(rows)
            .with(tabled::settings::Style::empty())
            .with(tabled::settings::Padding::new(0, 1, 0, 0))
            .to_string();

        println!("{}", table);
    }

    Ok(())
}

/// Run `omdb db services list-instances`.
async fn cmd_db_services_list_instances(
    opctx: &OpContext,
    datastore: &DataStore,
    limit: NonZeroU32,
) -> Result<(), anyhow::Error> {
    let sled_list = datastore
        .sled_list(&opctx, &first_page(limit))
        .await
        .context("listing sleds")?;
    check_limit(&sled_list, limit, || String::from("listing sleds"));

    let sleds: BTreeMap<Uuid, Sled> =
        sled_list.into_iter().map(|s| (s.id(), s)).collect();

    let mut rows = vec![];

    for service_kind in ServiceKind::iter() {
        let context =
            || format!("listing instances of kind {:?}", service_kind);
        let instances = datastore
            .services_list_kind(&opctx, service_kind, &first_page(limit))
            .await
            .with_context(&context)?;
        check_limit(&instances, limit, &context);

        rows.extend(instances.into_iter().map(|instance| {
            let addr =
                std::net::SocketAddrV6::new(*instance.ip, *instance.port, 0, 0)
                    .to_string();

            ServiceInstanceRow {
                kind: format!("{:?}", service_kind),
                instance_id: instance.id(),
                addr,
                sled_serial: sleds
                    .get(&instance.sled_id)
                    .map(|s| s.serial_number())
                    .unwrap_or("unknown")
                    .to_string(),
            }
        }));
    }

    let table = tabled::Table::new(rows)
        .with(tabled::settings::Style::empty())
        .with(tabled::settings::Padding::new(0, 1, 0, 0))
        .to_string();

    println!("{}", table);

    Ok(())
}

// SLEDS

#[derive(Tabled)]
#[tabled(rename_all = "SCREAMING_SNAKE_CASE")]
struct ServiceInstanceSledRow {
    #[tabled(rename = "SERVICE")]
    kind: String,
    instance_id: Uuid,
    addr: String,
}

/// Run `omdb db services list-by-sled`.
async fn cmd_db_services_list_by_sled(
    opctx: &OpContext,
    datastore: &DataStore,
    limit: NonZeroU32,
) -> Result<(), anyhow::Error> {
    let sled_list = datastore
        .sled_list(&opctx, &first_page(limit))
        .await
        .context("listing sleds")?;
    check_limit(&sled_list, limit, || String::from("listing sleds"));

    let sleds: BTreeMap<Uuid, Sled> =
        sled_list.into_iter().map(|s| (s.id(), s)).collect();
    let mut services_by_sled: BTreeMap<Uuid, Vec<ServiceInstanceSledRow>> =
        BTreeMap::new();

    for service_kind in ServiceKind::iter() {
        let context =
            || format!("listing instances of kind {:?}", service_kind);
        let instances = datastore
            .services_list_kind(&opctx, service_kind, &first_page(limit))
            .await
            .with_context(&context)?;
        check_limit(&instances, limit, &context);

        for i in instances {
            let addr =
                std::net::SocketAddrV6::new(*i.ip, *i.port, 0, 0).to_string();
            let sled_instances =
                services_by_sled.entry(i.sled_id).or_insert_with(Vec::new);
            sled_instances.push(ServiceInstanceSledRow {
                kind: format!("{:?}", service_kind),
                instance_id: i.id(),
                addr,
            })
        }
    }

    for (sled_id, instances) in services_by_sled {
        println!(
            "sled: {} (id {})\n",
            sleds.get(&sled_id).map(|s| s.serial_number()).unwrap_or("unknown"),
            sled_id,
        );
        let table = tabled::Table::new(instances)
            .with(tabled::settings::Style::empty())
            .with(tabled::settings::Padding::new(0, 1, 0, 0))
            .to_string();
        println!("{}", textwrap::indent(&table.to_string(), "  "));
        println!("");
    }

    Ok(())
}

#[derive(Tabled)]
#[tabled(rename_all = "SCREAMING_SNAKE_CASE")]
struct SledRow {
    serial: String,
    ip: String,
    role: &'static str,
    id: Uuid,
}

impl From<Sled> for SledRow {
    fn from(s: Sled) -> Self {
        SledRow {
            id: s.id(),
            serial: s.serial_number().to_string(),
            ip: s.address().to_string(),
            role: if s.is_scrimlet() { "scrimlet" } else { "-" },
        }
    }
}

/// Run `omdb db sleds`.
async fn cmd_db_sleds(
    opctx: &OpContext,
    datastore: &DataStore,
    limit: NonZeroU32,
) -> Result<(), anyhow::Error> {
    let sleds = datastore
        .sled_list(&opctx, &first_page(limit))
        .await
        .context("listing sleds")?;
    check_limit(&sleds, limit, || String::from("listing sleds"));

    let rows = sleds.into_iter().map(|s| SledRow::from(s));
    let table = tabled::Table::new(rows)
        .with(tabled::settings::Style::empty())
        .with(tabled::settings::Padding::new(0, 1, 0, 0))
        .to_string();

    println!("{}", table);

    Ok(())
}

#[derive(Tabled)]
#[tabled(rename_all = "SCREAMING_SNAKE_CASE")]
struct CustomerInstanceRow {
    id: String,
    name: String,
    state: String,
    propolis_id: MaybePropolisId,
    sled_id: MaybeSledId,
    host_serial: String,
}

/// Run `omdb db instances`: list data about customer VMs.
async fn cmd_db_instances(
    opctx: &OpContext,
    datastore: &DataStore,
    limit: NonZeroU32,
) -> Result<(), anyhow::Error> {
    use db::schema::instance::dsl;
    use db::schema::vmm::dsl as vmm_dsl;
    let instances: Vec<InstanceAndActiveVmm> = dsl::instance
        .left_join(
            vmm_dsl::vmm.on(vmm_dsl::id
                .nullable()
                .eq(dsl::active_propolis_id)
                .and(vmm_dsl::time_deleted.is_null())),
        )
        .limit(i64::from(u32::from(limit)))
        .select((Instance::as_select(), Option::<Vmm>::as_select()))
        .load_async(&*datastore.pool_connection_for_tests().await?)
        .await
        .context("loading instances")?
        .into_iter()
        .map(|i: (Instance, Option<Vmm>)| i.into())
        .collect();

    let ctx = || "listing instances".to_string();
    check_limit(&instances, limit, ctx);

    let mut rows = Vec::new();
    let mut h_to_s: HashMap<Uuid, String> = HashMap::new();

    for i in instances {
        let host_serial = if i.vmm().is_some() {
            if let std::collections::hash_map::Entry::Vacant(e) =
                h_to_s.entry(i.sled_id().unwrap())
            {
                let (_, my_sled) = LookupPath::new(opctx, datastore)
                    .sled_id(i.sled_id().unwrap())
                    .fetch()
                    .await
                    .context("failed to look up sled")?;

                let host_serial = my_sled.serial_number().to_string();
                e.insert(host_serial.to_string());
                host_serial.to_string()
            } else {
                h_to_s.get(&i.sled_id().unwrap()).unwrap().to_string()
            }
        } else {
            "-".to_string()
        };

        let cir = CustomerInstanceRow {
            id: i.instance().id().to_string(),
            name: i.instance().name().to_string(),
            state: i.effective_state().to_string(),
            propolis_id: (&i).into(),
            sled_id: (&i).into(),
            host_serial,
        };

        rows.push(cir);
    }

    let table = tabled::Table::new(rows)
        .with(tabled::settings::Style::empty())
        .with(tabled::settings::Padding::new(0, 1, 0, 0))
        .to_string();

    println!("{}", table);

    Ok(())
}

// DNS

/// Run `omdb db dns show`.
async fn cmd_db_dns_show(
    opctx: &OpContext,
    datastore: &DataStore,
    limit: NonZeroU32,
) -> Result<(), anyhow::Error> {
    #[derive(Tabled)]
    #[tabled(rename_all = "SCREAMING_SNAKE_CASE")]
    struct ZoneRow {
        group: String,
        zone: String,
        #[tabled(rename = "ver")]
        version: String,
        updated: String,
        reason: String,
    }

    let mut rows = Vec::with_capacity(2);
    for group in [DnsGroup::Internal, DnsGroup::External] {
        let ctx = || format!("listing DNS zones for DNS group {:?}", group);
        let group_zones = datastore
            .dns_zones_list(opctx, group, &first_page(limit))
            .await
            .with_context(ctx)?;
        check_limit(&group_zones, limit, ctx);

        let version = datastore
            .dns_group_latest_version(opctx, group)
            .await
            .with_context(|| {
                format!("fetching latest version for DNS group {:?}", group)
            })?;

        rows.extend(group_zones.into_iter().map(|zone| ZoneRow {
            group: group.to_string(),
            zone: zone.zone_name,
            version: version.version.0.to_string(),
            updated:
                version.time_created.to_rfc3339_opts(SecondsFormat::Secs, true),
            reason: version.comment.clone(),
        }));
    }

    let table = tabled::Table::new(rows)
        .with(tabled::settings::Style::empty())
        .with(tabled::settings::Padding::new(0, 1, 0, 0))
        .to_string();
    println!("{}", table);
    Ok(())
}

async fn load_zones_version(
    opctx: &OpContext,
    datastore: &DataStore,
    limit: NonZeroU32,
    args: &DnsVersionArgs,
) -> Result<(Vec<DnsZone>, DnsVersion), anyhow::Error> {
    // The caller gave us a DNS group.  First we need to find the zones.
    let group = args.group.dns_group();
    let ctx = || format!("listing DNS zones for DNS group {:?}", group);
    let group_zones = datastore
        .dns_zones_list(opctx, group, &first_page(limit))
        .await
        .with_context(ctx)?;
    check_limit(&group_zones, limit, ctx);

    // Now load the full version info.
    use nexus_db_queries::db::schema::dns_version::dsl;
    let version = Generation::try_from(i64::from(args.version)).unwrap();
    let versions = dsl::dns_version
        .filter(dsl::dns_group.eq(group))
        .filter(dsl::version.eq(nexus_db_model::Generation::from(version)))
        .limit(1)
        .select(DnsVersion::as_select())
        .load_async(&*datastore.pool_connection_for_tests().await?)
        .await
        .context("loading requested version")?;

    let Some(version) = versions.into_iter().next() else {
        bail!("no such DNS version: {}", args.version);
    };

    Ok((group_zones, version))
}

/// Run `omdb db dns diff`.
async fn cmd_db_dns_diff(
    opctx: &OpContext,
    datastore: &DataStore,
    limit: NonZeroU32,
    args: &DnsVersionArgs,
) -> Result<(), anyhow::Error> {
    let (dns_zones, version) =
        load_zones_version(opctx, datastore, limit, args).await?;

    for zone in dns_zones {
        println!(
            "DNS zone:                   {} ({:?})",
            zone.zone_name, args.group
        );
        println!(
            "requested version:          {} (created at {})",
            *version.version,
            version.time_created.to_rfc3339_opts(SecondsFormat::Secs, true)
        );
        println!("version created by Nexus:   {}", version.creator);
        println!("version created because:    {}", version.comment);

        // Load the added and removed items.
        use nexus_db_queries::db::schema::dns_name::dsl;

        let added = dsl::dns_name
            .filter(dsl::dns_zone_id.eq(zone.id))
            .filter(dsl::version_added.eq(version.version))
            .limit(i64::from(u32::from(limit)))
            .select(DnsName::as_select())
            .load_async(&*datastore.pool_connection_for_tests().await?)
            .await
            .context("loading added names")?;
        check_limit(&added, limit, || "loading added names");

        let removed = dsl::dns_name
            .filter(dsl::dns_zone_id.eq(zone.id))
            .filter(dsl::version_removed.eq(version.version))
            .limit(i64::from(u32::from(limit)))
            .select(DnsName::as_select())
            .load_async(&*datastore.pool_connection_for_tests().await?)
            .await
            .context("loading added names")?;
        check_limit(&added, limit, || "loading removed names");
        println!(
            "changes:                    names added: {}, names removed: {}",
            added.len(),
            removed.len()
        );
        println!("");

        for a in added {
            print_name("+", &a.name, a.records().context("parsing records"));
        }

        for r in removed {
            print_name("-", &r.name, r.records().context("parsing records"));
        }
    }

    Ok(())
}

/// Run `omdb db dns names`.
async fn cmd_db_dns_names(
    opctx: &OpContext,
    datastore: &DataStore,
    limit: NonZeroU32,
    args: &DnsVersionArgs,
) -> Result<(), anyhow::Error> {
    let (group_zones, version) =
        load_zones_version(opctx, datastore, limit, args).await?;

    if group_zones.is_empty() {
        println!("no DNS zones found for group {:?}", args.group);
        return Ok(());
    }

    // There will almost never be more than one zone.  But just in case, we'll
    // iterate over whatever we find and print all the names in each one.
    for zone in group_zones {
        println!("{:?} zone: {}", args.group, zone.zone_name);
        println!("  {:50} {}", "NAME", "RECORDS");
        let ctx = || format!("listing names for zone {:?}", zone.zone_name);
        let mut names = datastore
            .dns_names_list(opctx, zone.id, version.version, &first_page(limit))
            .await
            .with_context(ctx)?;
        check_limit(&names, limit, ctx);
        names.sort_by(|(n1, _), (n2, _)| {
            // A natural sort by name puts records starting with numbers first
            // (which will be some of the uuids), then underscores (the SRV
            // names), and then the letters (the rest of the uuids).  This is
            // ugly.  Put the SRV records last (based on the underscore).  (We
            // could look at the record type instead, but that's just as cheesy:
            // names can in principle have multiple different kinds of records,
            // and we'd still want records of the same type to be sorted by
            // name.)
            match (n1.chars().next(), n2.chars().next()) {
                (Some('_'), Some(c)) if c != '_' => Ordering::Greater,
                (Some(c), Some('_')) if c != '_' => Ordering::Less,
                _ => n1.cmp(n2),
            }
        });

        for (name, records) in names {
            print_name("", &name, Ok(records));
        }
    }

    Ok(())
}

async fn cmd_db_eips(
    opctx: &OpContext,
    datastore: &DataStore,
    limit: NonZeroU32,
    verbose: bool,
) -> Result<(), anyhow::Error> {
    use db::schema::external_ip::dsl;
    let ips: Vec<ExternalIp> = dsl::external_ip
        .filter(dsl::time_deleted.is_null())
        .select(ExternalIp::as_select())
        .get_results_async(&*datastore.pool_connection_for_tests().await?)
        .await?;

    check_limit(&ips, limit, || String::from("listing external ips"));

    struct PortRange {
        first: u16,
        last: u16,
    }

    impl Display for PortRange {
        fn fmt(&self, f: &mut std::fmt::Formatter<'_>) -> std::fmt::Result {
            write!(f, "{}/{}", self.first, self.last)
        }
    }

    #[derive(Tabled)]
    enum Owner {
        Instance { project: String, name: String },
        Service { kind: String },
        None,
    }

    impl Display for Owner {
        fn fmt(&self, f: &mut std::fmt::Formatter<'_>) -> std::fmt::Result {
            match self {
                Self::Instance { project, name } => {
                    write!(f, "Instance {project}/{name}")
                }
                Self::Service { kind } => write!(f, "Service {kind}"),
                Self::None => write!(f, "None"),
            }
        }
    }

    #[derive(Tabled)]
    struct IpRow {
        ip: ipnetwork::IpNetwork,
        ports: PortRange,
        kind: String,
        owner: Owner,
    }

    if verbose {
        for ip in &ips {
            if verbose {
                println!("{ip:#?}");
            }
        }
        return Ok(());
    }

    let mut rows = Vec::new();

    for ip in &ips {
        let owner = if let Some(owner_id) = ip.parent_id {
            if ip.is_service {
                let service = match LookupPath::new(opctx, datastore)
                    .service_id(owner_id)
                    .fetch()
                    .await
                {
                    Ok(instance) => instance,
                    Err(e) => {
                        eprintln!(
                            "error looking up service with id {owner_id}: {e}"
                        );
                        continue;
                    }
                };
                Owner::Service { kind: format!("{:?}", service.1.kind) }
            } else {
                use db::schema::instance::dsl as instance_dsl;
                let instance = match instance_dsl::instance
                    .filter(instance_dsl::id.eq(owner_id))
                    .limit(1)
                    .select(Instance::as_select())
                    .load_async(&*datastore.pool_connection_for_tests().await?)
                    .await
                    .context("loading requested instance")?
                    .pop()
                {
                    Some(instance) => instance,
                    None => {
                        eprintln!("instance with id {owner_id} not found");
                        continue;
                    }
                };

                use db::schema::project::dsl as project_dsl;
                let project = match project_dsl::project
                    .filter(project_dsl::id.eq(instance.project_id))
                    .limit(1)
                    .select(Project::as_select())
                    .load_async(&*datastore.pool_connection_for_tests().await?)
                    .await
                    .context("loading requested project")?
                    .pop()
                {
                    Some(instance) => instance,
                    None => {
                        eprintln!(
                            "project with id {} not found",
                            instance.project_id
                        );
                        continue;
                    }
                };

                Owner::Instance {
                    project: project.name().to_string(),
                    name: instance.name().to_string(),
                }
            }
        } else {
            Owner::None
        };

        let row = IpRow {
            ip: ip.ip,
            ports: PortRange {
                first: ip.first_port.into(),
                last: ip.last_port.into(),
            },
            kind: format!("{:?}", ip.kind),
            owner,
        };
        rows.push(row);
    }

    rows.sort_by(|a, b| a.ip.cmp(&b.ip));
    let table = tabled::Table::new(rows)
        .with(tabled::settings::Style::empty())
        .to_string();

    println!("{}", table);

    Ok(())
}

// Copy some types from Steno, because steno uses pub(crate) everywhere. We
// don't want to change Steno to make the internals public, but these types
// should be fairly stable.

#[derive(Serialize, Deserialize)]
struct StenoDag {
    pub saga_name: String,
    pub graph: Graph<StenoNode, ()>,
    pub start_node: NodeIndex,
    pub end_node: NodeIndex,
}

impl StenoDag {
    pub fn get(&self, node_index: NodeIndex) -> Option<&StenoNode> {
        self.graph.node_weight(node_index)
    }

    pub fn get_from_saga_node_id(
        &self,
        saga_node_id: &nexus_db_model::saga_types::SagaNodeId,
    ) -> Option<&StenoNode> {
        self.get(u32::from(saga_node_id.0).into())
    }
}

#[derive(Serialize, Deserialize, Debug)]
enum StenoNode {
    Start { params: Arc<serde_json::Value> },
    End,
    Action { name: String, label: String, action_name: String },
    Constant { name: String, value: Arc<serde_json::Value> },
    SubsagaStart { saga_name: String, params_node_name: String },
    SubsagaEnd { name: String },
}

fn print_sagas(sagas: Vec<Saga>, with_start_params: bool) {
    if with_start_params {
        // Using Tabled isn't recommended: the data column could be huge, and Tabled
        // will print spaces in order to make each column the same size

        struct SagaRow {
            id: Uuid,
            time_created: chrono::DateTime<chrono::Utc>,
            name: String,
            state: String,
            start_params: String,
        }

        let rows: Vec<_> = sagas
            .into_iter()
            .map(|saga: Saga| SagaRow {
                id: saga.id.0.into(),
                time_created: saga.time_created,
                name: saga.name,
                state: format!("{:?}", saga.saga_state),
                start_params: {
                    let dag: StenoDag =
                        serde_json::from_value(saga.saga_dag).unwrap();

                    let start_node: &StenoNode =
                        dag.get(dag.start_node).unwrap();
                    match start_node {
                        StenoNode::Start { params } => {
                            serde_json::to_string(params).unwrap()
                        }

                        _ => {
                            panic!("start node wasn't start node!");
                        }
                    }
                },
            })
            .collect();

        let row_char_counts: Vec<_> = rows
            .iter()
            .map(|x| {
                (
                    format!("{}", x.id).chars().count(),
                    format!("{}", x.time_created).chars().count(),
                    x.name.chars().count(),
                    x.state.chars().count(),
                    x.start_params.chars().count(),
                )
            })
            .collect();

        let (width0, width1, width2, width3): (usize, usize, usize, usize) = (
            std::cmp::max(
                row_char_counts.iter().map(|x| x.0).max().unwrap(),
                "saga id".len(),
            ),
            std::cmp::max(
                row_char_counts.iter().map(|x| x.1).max().unwrap(),
                "time created".len(),
            ),
            std::cmp::max(
                row_char_counts.iter().map(|x| x.2).max().unwrap(),
                "name".len(),
            ),
            std::cmp::max(
                row_char_counts.iter().map(|x| x.3).max().unwrap(),
                "state".len(),
            ),
        );

        println!(
            "{:>width0$} | {:width1$} | {:width2$} | {:width3$} | {}",
            String::from("saga id"),
            String::from("time created"),
            String::from("name"),
            String::from("state"),
            String::from("start params"),
        );

        println!(
            "{:>width0$} | {:width1$} | {:width2$} | {:width3$} | {}",
            (0..width0).map(|_| "-").collect::<String>(),
            (0..width1).map(|_| "-").collect::<String>(),
            (0..width2).map(|_| "-").collect::<String>(),
            (0..width3).map(|_| "-").collect::<String>(),
            String::from("-------------"),
        );

        for row in rows {
            println!(
                "{:>width0$} | {:width1$} | {:width2$} | {:width3$} | {}",
                row.id, row.time_created, row.name, row.state, row.start_params,
            );
        }
    } else {
        #[derive(Tabled)]
        struct SagaRow {
            id: Uuid,
            time_created: chrono::DateTime<chrono::Utc>,
            name: String,
            state: String,
        }

        let rows: Vec<_> = sagas
            .into_iter()
            .map(|saga: Saga| SagaRow {
                id: saga.id.0.into(),
                time_created: saga.time_created,
                name: saga.name,
                state: format!("{:?}", saga.saga_state),
            })
            .collect();

        let table = tabled::Table::new(rows)
            .with(tabled::settings::Style::psql())
            .to_string();

        println!("{}", table);
    }
}

/// Print a table showing saga nodes. If a Saga object is supplied as the first
/// argument, then look up the saga node's name and use that for output instead
/// of a node id.
fn print_saga_nodes(saga: Option<Saga>, saga_nodes: Vec<SagaNodeEvent>) {
    let dag: Option<StenoDag> = saga.as_ref().map(|saga: &Saga| {
        serde_json::from_value(saga.saga_dag.clone()).unwrap()
    });

    if let Some(saga) = saga {
        let dag = saga.saga_dag.clone();

        print_sagas(vec![saga], true);
        println!();

        println!("DAG: {}", dag);
        println!();
    }

    struct SagaNodeRow {
        saga_id: Uuid,
        event_time: chrono::DateTime<chrono::Utc>,
        node_id: String,
        event_type: String,
        data: String,
    }

    let rows: Vec<_> = saga_nodes
        .into_iter()
        .map(|saga_node: SagaNodeEvent| SagaNodeRow {
            saga_id: saga_node.saga_id.0.into(),
            event_time: saga_node.event_time,
            node_id: if let Some(dag) = &dag {
                format!(
                    "{:3}: {}",
                    saga_node.node_id.0,
                    match dag.get_from_saga_node_id(&saga_node.node_id).unwrap()
                    {
                        StenoNode::Start { .. } => String::from("start"),
                        StenoNode::End => String::from("end"),
                        StenoNode::Action { action_name, .. } =>
                            action_name.clone(),
                        StenoNode::Constant { name, .. } => name.clone(),
                        StenoNode::SubsagaStart { saga_name, .. } =>
                            format!("subsaga start {}", saga_name),
                        StenoNode::SubsagaEnd { name } =>
                            format!("subsaga end {}", name),
                    },
                )
            } else {
                format!("{}", saga_node.node_id.0)
            },
            event_type: saga_node.event_type,
            data: saga_node
                .data
                .map(|x| match x {
                    serde_json::Value::Null => String::from(""),
                    _ => serde_json::to_string(&x).unwrap(),
                })
                .unwrap_or(String::from("")),
        })
        .collect();

    // Using Tabled isn't recommended: the data column could be huge, and Tabled
    // will print spaces in order to make each column the same size

    let row_char_counts: Vec<_> = rows
        .iter()
        .map(|x| {
            (
                format!("{}", x.saga_id).chars().count(),
                format!("{}", x.event_time).chars().count(),
                x.node_id.chars().count(),
                x.event_type.chars().count(),
                x.data.chars().count(),
            )
        })
        .collect();

    let (width0, width1, width2, width3): (usize, usize, usize, usize) = (
        row_char_counts.iter().map(|x| x.0).max().unwrap(),
        row_char_counts.iter().map(|x| x.1).max().unwrap(),
        std::cmp::max(
            row_char_counts.iter().map(|x| x.2).max().unwrap(),
            "node id".len(),
        ),
        std::cmp::max(
            row_char_counts.iter().map(|x| x.3).max().unwrap(),
            "event type".len(),
        ),
    );

    println!(
        "{:>width0$} | {:width1$} | {:width2$} | {:width3$} | {}",
        String::from("saga id"),
        String::from("event time"),
        String::from("node id"),
        String::from("event type"),
        String::from("data"),
    );

    println!(
        "{:>width0$} | {:width1$} | {:width2$} | {:width3$} | {}",
        (0..width0).map(|_| "-").collect::<String>(),
        (0..width1).map(|_| "-").collect::<String>(),
        (0..width2).map(|_| "-").collect::<String>(),
        (0..width3).map(|_| "-").collect::<String>(),
        String::from("---"),
    );

    for row in rows {
        println!(
            "{:>width0$} | {:width1$} | {:width2$} | {:width3$} | {}",
            row.saga_id, row.event_time, row.node_id, row.event_type, row.data,
        );
    }
}

/// List all sagas
async fn cmd_db_sagas_list(
    datastore: &DataStore,
    limit: NonZeroU32,
    args: &SagaListArgs,
) -> Result<(), anyhow::Error> {
    let sagas = datastore
        .pool_connection_for_tests()
        .await?
        .transaction_async(|conn| async move {
            use db::schema::saga::dsl;

            // Sorting by time_created requires a full table scan with the
            // current index definitions.
            conn.batch_execute_async(
                nexus_test_utils::db::ALLOW_FULL_TABLE_SCAN_SQL,
            )
            .await?;

            db::paginated(
                dsl::saga,
                dsl::time_created,
                &first_page::<dsl::time_created>(limit),
            )
            .load_async(&conn)
            .await
        })
        .await?;

    check_limit(&sagas, limit, || String::from("listing sagas"));

    print_sagas(sagas, args.show_params);

    Ok(())
}

/// List all stuck sagas
async fn cmd_db_sagas_list_stuck(
    datastore: &DataStore,
    limit: NonZeroU32,
) -> Result<(), anyhow::Error> {
    let sagas = datastore
        .pool_connection_for_tests()
        .await?
        .transaction_async(|conn| async move {
            use db::schema::saga_node_event::dsl;

            // Sorting by time_created requires a full table scan with the
            // current index definitions.
            conn.batch_execute_async(
                nexus_test_utils::db::ALLOW_FULL_TABLE_SCAN_SQL,
            )
            .await?;

            let stuck_sagas: Vec<SagaId> = db::paginated(
                dsl::saga_node_event,
                dsl::event_time,
                &first_page::<dsl::event_time>(limit),
            )
            .filter(dsl::event_type.eq(String::from("undo_failed")))
            .select(dsl::saga_id)
            .order_by(dsl::event_time)
            .load_async(&conn)
            .await?;

            use db::schema::saga::dsl as saga_dsl;

            db::paginated(
                saga_dsl::saga,
                saga_dsl::time_created,
                &first_page::<saga_dsl::time_created>(limit),
            )
            .filter(saga_dsl::id.eq_any(stuck_sagas))
            .load_async(&conn)
            .await
        })
        .await?;

    check_limit(&sagas, limit, || String::from("listing stuck sagas"));

    print_sagas(sagas, false);

    Ok(())
}

async fn get_saga(
    datastore: &DataStore,
    saga_id: Uuid,
) -> Result<Saga, anyhow::Error> {
    use db::schema::saga::dsl;

    let saga = dsl::saga
        .filter(dsl::id.eq(saga_id))
        .first_async(&*datastore.pool_connection_for_tests().await?)
        .await?;

    Ok(saga)
}

/// Show the execution of a saga
async fn cmd_db_sagas_show(
    datastore: &DataStore,
    limit: NonZeroU32,
    args: &SagaShowArgs,
) -> Result<(), anyhow::Error> {
    use db::schema::saga_node_event::dsl;

    let saga_nodes = db::paginated(
        dsl::saga_node_event,
        dsl::event_time,
        &first_page::<dsl::event_time>(limit),
    )
    .filter(dsl::saga_id.eq(args.saga_id))
    .order_by(dsl::event_time)
    .load_async(&*datastore.pool_connection_for_tests().await?)
    .await?;

    print_saga_nodes(
        Some(get_saga(datastore, args.saga_id).await?),
        saga_nodes,
    );

    Ok(())
}

/// List all sagas that unwound sucessfully
async fn cmd_db_sagas_list_unwound(
    datastore: &DataStore,
    limit: NonZeroU32,
) -> Result<(), anyhow::Error> {
    let sagas = datastore
        .pool_connection_for_tests()
        .await?
        .transaction_async(|conn| async move {
            use db::schema::saga_node_event::dsl;

            // Sorting by time_created requires a full table scan with the
            // current index definitions.
            conn.batch_execute_async(
                nexus_test_utils::db::ALLOW_FULL_TABLE_SCAN_SQL,
            )
            .await?;

            let undo_failed_sagas: HashSet<SagaId> = db::paginated(
                dsl::saga_node_event,
                dsl::event_time,
                &first_page::<dsl::event_time>(limit),
            )
            .filter(dsl::event_type.eq(String::from("undo_failed")))
            .select(dsl::saga_id)
            .order_by(dsl::event_time)
            .load_async(&conn)
            .await?
            .into_iter()
            .collect();

            let undo_started_sagas: HashSet<SagaId> = db::paginated(
                dsl::saga_node_event,
                dsl::event_time,
                &first_page::<dsl::event_time>(limit),
            )
            .filter(dsl::event_type.eq(String::from("undo_started")))
            .select(dsl::saga_id)
            .order_by(dsl::event_time)
            .load_async(&conn)
            .await?
            .into_iter()
            .collect();

            // A saga successfully unwound if it started unwinding and didn't
            // fail for any of the nodes.
            let sagas: Vec<_> = undo_started_sagas
                .difference(&undo_failed_sagas)
                .cloned()
                .collect();

            use db::schema::saga::dsl as saga_dsl;

            db::paginated(
                saga_dsl::saga,
                saga_dsl::time_created,
                &first_page::<saga_dsl::time_created>(limit),
            )
            .filter(saga_dsl::id.eq_any(sagas))
            .load_async(&conn)
            .await
        })
        .await?;

    check_limit(&sagas, limit, || {
        String::from("listing sagas that successfully unwound")
    });

    print_sagas(sagas, false);

    Ok(())
}

/// Show any failing nodes
async fn cmd_db_sagas_list_failing(
    datastore: &DataStore,
    limit: NonZeroU32,
) -> Result<(), anyhow::Error> {
    let saga_nodes = datastore
        .pool_connection_for_tests()
        .await?
        .transaction_async(|conn| async move {
            use db::schema::saga_node_event::dsl;

            // Sorting by event_time without selecting by id requires a full
            // table scan with the current index definitions.
            conn.batch_execute_async(
                nexus_test_utils::db::ALLOW_FULL_TABLE_SCAN_SQL,
            )
            .await?;

            db::paginated(
                dsl::saga_node_event,
                dsl::event_time,
                &first_page::<dsl::event_time>(limit),
            )
            .filter(dsl::event_type.eq(String::from("failed")))
            .order_by(dsl::event_time)
            .load_async(&conn)
            .await
        })
        .await?;

    check_limit(&saga_nodes, limit, || {
        String::from("listing failing saga nodes")
    });

    print_saga_nodes(None, saga_nodes);

    Ok(())
}

/// List any sagas which overlap execution with this one
async fn cmd_db_sagas_list_overlapping(
    datastore: &DataStore,
    limit: NonZeroU32,
    args: &SagaOverlappingArgs,
) -> Result<(), anyhow::Error> {
    // First, get the saga nodes for this saga
    let saga_nodes: Vec<SagaNodeEvent> = {
        use db::schema::saga_node_event::dsl;

        let saga_nodes = db::paginated(
            dsl::saga_node_event,
            dsl::event_time,
            &first_page::<dsl::event_time>(limit),
        )
        .filter(dsl::saga_id.eq(args.saga_id))
        .order_by(dsl::event_time)
        .load_async(&*datastore.pool_connection_for_tests().await?)
        .await?;

        check_limit(&saga_nodes, limit, || String::from("listing saga nodes"));

        saga_nodes
    };

    // Then, find each saga whose saga nodes lie between the start and end nodes
    // for this saga. Remember to remove this saga from the list.
    let start = saga_nodes[0].event_time;
    let end = saga_nodes[saga_nodes.len() - 1].event_time;

    let sagas: Vec<Saga> = datastore
        .pool_connection_for_tests()
        .await?
        .transaction_async(|conn| async move {
            use db::schema::saga_node_event::dsl;

            // Sorting by time_created requires a full table scan with the
            // current index definitions.
            conn.batch_execute_async(
                nexus_test_utils::db::ALLOW_FULL_TABLE_SCAN_SQL,
            )
            .await?;

            let saga_ids: Vec<SagaId> = db::paginated(
                dsl::saga_node_event,
                dsl::saga_id,
                &first_page::<dsl::saga_id>(limit),
            )
            .filter(dsl::event_time.le(end).and(dsl::event_time.ge(start)))
            .select(dsl::saga_id)
            .load_async(&conn)
            .await?;

            use db::schema::saga::dsl as saga_dsl;

            db::paginated(
                saga_dsl::saga,
                saga_dsl::time_created,
                &first_page::<saga_dsl::time_created>(limit),
            )
            .filter(saga_dsl::id.eq_any(saga_ids))
            .load_async(&conn)
            .await
        })
        .await?;

    check_limit(&sagas, limit, || String::from("listing overlapping sagas"));

    if args.id_only {
        for saga in sagas {
            println!("{}", saga.id.0 .0);
        }
    } else {
        print_sagas(sagas, false);
    }

    Ok(())
}

/// Show multiple saga executions along a timeline
async fn cmd_db_sagas_list_interleave(
    datastore: &DataStore,
    limit: NonZeroU32,
    args: &SagaInterleaveArgs,
) -> Result<(), anyhow::Error> {
    // Print the sagas first
    let sagas = datastore
        .pool_connection_for_tests()
        .await?
        .transaction_async(|conn| async move {
            use db::schema::saga::dsl;

            db::paginated(dsl::saga, dsl::id, &first_page::<dsl::id>(limit))
                .filter(dsl::id.eq_any(args.saga_id.clone()))
                .load_async(&conn)
                .await
        })
        .await?;

    check_limit(&sagas, limit, || String::from("listing sagas"));

    // When listing interleaved sagas, we want to know if there are sagas with
    // duplicate start params.
    print_sagas(sagas, true);
    println!();

    // First, get all the saga nodes for each saga
    use db::schema::saga_node_event::dsl;

    let saga_nodes: Vec<SagaNodeEvent> = db::paginated(
        dsl::saga_node_event,
        dsl::event_time,
        &first_page::<dsl::event_time>(limit),
    )
    .filter(dsl::saga_id.eq_any(args.saga_id.clone()))
    .order_by(dsl::event_time)
    .load_async(&*datastore.pool_connection_for_tests().await?)
    .await?;

    check_limit(&saga_nodes, limit, || String::from("listing saga nodes"));

    let mut rows: Vec<Vec<String>> = Vec::with_capacity(saga_nodes.len());
    let saga_id_to_column: BTreeMap<Uuid, usize> = args
        .saga_id
        .iter()
        .cloned()
        .enumerate()
        .map(|(i, id)| (id, i))
        .collect();

    {
        let mut title_row: Vec<String> =
            Vec::with_capacity(args.saga_id.len() + 1);
        title_row.resize(args.saga_id.len() + 1, String::from(""));

        title_row[0] = String::from("event time");

        for saga_id in &args.saga_id {
            let col = saga_id_to_column[&saga_id] + 1;

            // Print which column maps to a saga
            println!("saga {} = {}", col - 1, saga_id);

            title_row[col] = format!("{}", col - 1);
        }
        println!();

        rows.push(title_row);

        let mut divider_row: Vec<String> =
            Vec::with_capacity(args.saga_id.len() + 1);
        divider_row.resize(args.saga_id.len() + 1, String::from(""));

        for i in 0..divider_row.len() {
            divider_row[i] = String::from("---");
        }

        rows.push(divider_row);
    }

    let mut executing: Vec<bool> = Vec::with_capacity(args.saga_id.len());
    executing.resize(args.saga_id.len(), false);

    for saga_node in saga_nodes {
        let mut row: Vec<String> = Vec::with_capacity(args.saga_id.len() + 1);
        row.resize(args.saga_id.len() + 1, String::from(""));

        row[0] = saga_node.event_time.to_string();

        let this_sagas_col = saga_id_to_column[&saga_node.saga_id.0 .0];

        // draw block if node is executing
        for col in 0..args.saga_id.len() {
            if col == this_sagas_col {
                row[col + 1] =
                    format!("{} {}", saga_node.node_id.0, saga_node.event_type);
            } else {
                if executing[col] {
                    row[col + 1] = String::from("▒");
                }
            }
        }

        let currently_executing = match saga_node.event_type.as_str() {
            "started" => true,
            "succeeded" => false,

            "failed" => false,
            "undo_started" => true,
            "undo_finished" => false,

            _ => panic!("unknown event type {}", saga_node.event_type),
        };

        executing[this_sagas_col] = currently_executing;

        rows.push(row);
    }

    let col_char_max: Vec<usize> = {
        let row_col_char_counts: Vec<Vec<usize>> = rows
            .iter()
            .map(|x: &Vec<String>| {
                x.iter().map(|y: &String| y.chars().count()).collect()
            })
            .collect();

        let mut col_char_max: Vec<usize> = vec![0; args.saga_id.len() + 1];

        for row in row_col_char_counts {
            for (i, col) in row.iter().enumerate() {
                col_char_max[i] = std::cmp::max(col_char_max[i], *col);
            }
        }

        col_char_max
    };

    for row in rows {
        for (width, col) in std::iter::zip(col_char_max.iter(), row) {
            print!("{:>width$} |", col);
        }
        println!();
    }

    Ok(())
}

// Regions

/// List all regions
async fn cmd_db_regions_list(
    datastore: &DataStore,
    limit: NonZeroU32,
    args: &RegionListArgs,
) -> Result<(), anyhow::Error> {
    use db::schema::region::dsl;

    let regions: Vec<Region> =
        db::paginated(dsl::region, dsl::id, &first_page::<dsl::id>(limit))
            .select(Region::as_select())
            .load_async(&*datastore.pool_connection_for_tests().await?)
            .await?;

    check_limit(&regions, limit, || String::from("listing regions"));

    if args.id_only {
        for region in regions {
            println!("{}", region.id());
        }
    } else {
        #[derive(Tabled)]
        struct RegionRow {
            id: Uuid,
            dataset_id: Uuid,
            volume_id: Uuid,
            block_size: i64,
            blocks_per_extent: u64,
            extent_count: u64,
        }

        let rows: Vec<_> = regions
            .into_iter()
            .map(|region: Region| RegionRow {
                id: region.id(),
                dataset_id: region.dataset_id(),
                volume_id: region.volume_id(),
                block_size: region.block_size().into(),
                blocks_per_extent: region.blocks_per_extent(),
                extent_count: region.extent_count(),
            })
            .collect();

        let table = tabled::Table::new(rows)
            .with(tabled::settings::Style::psql())
            .to_string();

        println!("{}", table);
    }

    Ok(())
}

/// Find what is using a region
async fn cmd_db_regions_used_by(
    datastore: &DataStore,
    limit: NonZeroU32,
    args: &RegionUsedByArgs,
) -> Result<(), anyhow::Error> {
    use db::schema::region::dsl;

    let regions: Vec<Region> =
        db::paginated(dsl::region, dsl::id, &first_page::<dsl::id>(limit))
            .filter(dsl::id.eq_any(args.region_id.clone()))
            .select(Region::as_select())
            .load_async(&*datastore.pool_connection_for_tests().await?)
            .await?;

    check_limit(&regions, limit, || String::from("listing regions"));

    let volumes: Vec<Uuid> = regions.iter().map(|x| x.volume_id()).collect();

    let disks_used: Vec<Disk> = {
        let volumes = volumes.clone();
        datastore
            .pool_connection_for_tests()
            .await?
            .transaction_async(|conn| async move {
                use db::schema::disk::dsl;

                conn.batch_execute_async(
                    nexus_test_utils::db::ALLOW_FULL_TABLE_SCAN_SQL,
                )
                .await?;

                db::paginated(dsl::disk, dsl::id, &first_page::<dsl::id>(limit))
                    .filter(dsl::volume_id.eq_any(volumes))
                    .select(Disk::as_select())
                    .load_async(&conn)
                    .await
            })
            .await?
    };

    check_limit(&disks_used, limit, || String::from("listing disks used"));

    let snapshots_used: Vec<Snapshot> = {
        let volumes = volumes.clone();
        datastore
            .pool_connection_for_tests()
            .await?
            .transaction_async(|conn| async move {
                use db::schema::snapshot::dsl;

                conn.batch_execute_async(
                    nexus_test_utils::db::ALLOW_FULL_TABLE_SCAN_SQL,
                )
                .await?;

                db::paginated(
                    dsl::snapshot,
                    dsl::id,
                    &first_page::<dsl::id>(limit),
                )
                .filter(
                    dsl::volume_id
                        .eq_any(volumes.clone())
                        .or(dsl::destination_volume_id.eq_any(volumes.clone())),
                )
                .select(Snapshot::as_select())
                .load_async(&conn)
                .await
            })
            .await?
    };

    check_limit(&snapshots_used, limit, || {
        String::from("listing snapshots used")
    });

    let images_used: Vec<Image> = {
        let volumes = volumes.clone();
        datastore
            .pool_connection_for_tests()
            .await?
            .transaction_async(|conn| async move {
                use db::schema::image::dsl;

                conn.batch_execute_async(
                    nexus_test_utils::db::ALLOW_FULL_TABLE_SCAN_SQL,
                )
                .await?;

                db::paginated(
                    dsl::image,
                    dsl::id,
                    &first_page::<dsl::id>(limit),
                )
                .filter(dsl::volume_id.eq_any(volumes))
                .select(Image::as_select())
                .load_async(&conn)
                .await
            })
            .await?
    };

    check_limit(&images_used, limit, || String::from("listing images used"));

    #[derive(Tabled)]
    struct RegionRow {
        id: Uuid,
        volume_id: Uuid,
        usage_type: String,
        usage_id: String,
        usage_name: String,
        deleted: bool,
    }

    let rows: Vec<_> = regions
        .into_iter()
        .map(|region: Region| {
            if let Some(image) =
                images_used.iter().find(|x| x.volume_id == region.volume_id())
            {
                RegionRow {
                    id: region.id(),
                    volume_id: region.volume_id(),

                    usage_type: String::from("image"),
                    usage_id: image.id().to_string(),
                    usage_name: image.name().to_string(),
                    deleted: image.time_deleted().is_some(),
                }
            } else if let Some(snapshot) = snapshots_used
                .iter()
                .find(|x| x.volume_id == region.volume_id())
            {
                RegionRow {
                    id: region.id(),
                    volume_id: region.volume_id(),

                    usage_type: String::from("snapshot"),
                    usage_id: snapshot.id().to_string(),
                    usage_name: snapshot.name().to_string(),
                    deleted: snapshot.time_deleted().is_some(),
                }
            } else if let Some(snapshot) = snapshots_used
                .iter()
                .find(|x| x.destination_volume_id == region.volume_id())
            {
                RegionRow {
                    id: region.id(),
                    volume_id: region.volume_id(),

                    usage_type: String::from("snapshot dest"),
                    usage_id: snapshot.id().to_string(),
                    usage_name: snapshot.name().to_string(),
                    deleted: snapshot.time_deleted().is_some(),
                }
            } else if let Some(disk) =
                disks_used.iter().find(|x| x.volume_id == region.volume_id())
            {
                RegionRow {
                    id: region.id(),
                    volume_id: region.volume_id(),

                    usage_type: String::from("disk"),
                    usage_id: disk.id().to_string(),
                    usage_name: disk.name().to_string(),
                    deleted: disk.time_deleted().is_some(),
                }
            } else {
                RegionRow {
                    id: region.id(),
                    volume_id: region.volume_id(),

                    usage_type: String::from("unknown!"),
                    usage_id: String::from(""),
                    usage_name: String::from(""),
                    deleted: false,
                }
            }
        })
        .collect();

    let table = tabled::Table::new(rows)
        .with(tabled::settings::Style::psql())
        .to_string();

    println!("{}", table);

    Ok(())
}

fn print_name(
    prefix: &str,
    name: &str,
    maybe_records: Result<Vec<DnsRecord>, anyhow::Error>,
) {
    let records = match maybe_records {
        Ok(records) => records,
        Err(error) => {
            println!(
                "{}  {:50} (failed to parse record data: {:#})",
                prefix, name, error
            );
            return;
        }
    };

    if records.len() == 1 {
        match &records[0] {
            DnsRecord::Srv(_) => (),
            DnsRecord::Aaaa(_) | DnsRecord::A(_) => {
                println!(
                    "{}  {:50} {}",
                    prefix,
                    name,
                    format_record(&records[0])
                );
                return;
            }
        }
    }

    println!("{}  {:50} (records: {})", prefix, name, records.len());
    for r in &records {
        println!("{}      {}", prefix, format_record(r));
    }
}

fn format_record(record: &DnsRecord) -> impl Display {
    match record {
        DnsRecord::A(addr) => format!("A    {}", addr),
        DnsRecord::Aaaa(addr) => format!("AAAA {}", addr),
        DnsRecord::Srv(Srv { port, target, .. }) => {
            format!("SRV  port {:5} {}", port, target)
        }
    }
}<|MERGE_RESOLUTION|>--- conflicted
+++ resolved
@@ -49,10 +49,7 @@
 use nexus_db_model::RegionSnapshot;
 use nexus_db_model::Sled;
 use nexus_db_model::Snapshot;
-<<<<<<< HEAD
-=======
 use nexus_db_model::SnapshotState;
->>>>>>> c976cb80
 use nexus_db_model::Vmm;
 use nexus_db_model::Zpool;
 use nexus_db_queries::context::OpContext;
@@ -153,15 +150,12 @@
     Instances,
     /// Print information about the network
     Network(NetworkArgs),
-<<<<<<< HEAD
+    /// Print information related to regions
+    Regions(RegionArgs),
     /// Print information related to sagas
     Sagas(SagaArgs),
-    /// Print information related to regions
-    Regions(RegionArgs),
-=======
     /// Print information about snapshots
     Snapshots(SnapshotArgs),
->>>>>>> c976cb80
 }
 
 #[derive(Debug, Args)]
@@ -263,7 +257,33 @@
 }
 
 #[derive(Debug, Args)]
-<<<<<<< HEAD
+struct RegionArgs {
+    #[command(subcommand)]
+    command: RegionCommands,
+}
+
+#[derive(Debug, Subcommand)]
+enum RegionCommands {
+    /// List all regions
+    List(RegionListArgs),
+
+    /// Find what is using a region
+    UsedBy(RegionUsedByArgs),
+}
+
+#[derive(Debug, Args)]
+struct RegionListArgs {
+    /// Print region IDs only
+    #[arg(short)]
+    id_only: bool,
+}
+
+#[derive(Debug, Args)]
+struct RegionUsedByArgs {
+    region_id: Vec<Uuid>,
+}
+
+#[derive(Debug, Args)]
 struct SagaArgs {
     #[command(subcommand)]
     command: SagaCommands,
@@ -320,31 +340,6 @@
 }
 
 #[derive(Debug, Args)]
-struct RegionArgs {
-    #[command(subcommand)]
-    command: RegionCommands,
-}
-
-#[derive(Debug, Subcommand)]
-enum RegionCommands {
-    /// List all regions
-    List(RegionListArgs),
-
-    /// Find what is using a region
-    UsedBy(RegionUsedByArgs),
-}
-
-#[derive(Debug, Args)]
-struct RegionListArgs {
-    /// Print region IDs only
-    #[arg(short)]
-    id_only: bool,
-}
-
-#[derive(Debug, Args)]
-struct RegionUsedByArgs {
-    region_id: Vec<Uuid>,
-=======
 struct SnapshotArgs {
     #[command(subcommand)]
     command: SnapshotCommands,
@@ -362,7 +357,6 @@
 struct SnapshotInfoArgs {
     /// The UUID of the snapshot
     uuid: Uuid,
->>>>>>> c976cb80
 }
 
 impl DbArgs {
@@ -471,7 +465,26 @@
                 cmd_db_eips(&opctx, &datastore, self.fetch_limit, *verbose)
                     .await
             }
-<<<<<<< HEAD
+            DbCommands::Regions(RegionArgs {
+                command: RegionCommands::List(region_list_args),
+            }) => {
+                cmd_db_regions_list(
+                    &datastore,
+                    self.fetch_limit,
+                    region_list_args,
+                )
+                .await
+            }
+            DbCommands::Regions(RegionArgs {
+                command: RegionCommands::UsedBy(region_used_by_args),
+            }) => {
+                cmd_db_regions_used_by(
+                    &datastore,
+                    self.fetch_limit,
+                    region_used_by_args,
+                )
+                .await
+            }
             DbCommands::Sagas(SagaArgs {
                 command: SagaCommands::List(saga_list_args),
             }) => {
@@ -513,34 +526,12 @@
                 )
                 .await
             }
-            DbCommands::Regions(RegionArgs {
-                command: RegionCommands::List(region_list_args),
-            }) => {
-                cmd_db_regions_list(
-                    &datastore,
-                    self.fetch_limit,
-                    region_list_args,
-                )
-                .await
-            }
-            DbCommands::Regions(RegionArgs {
-                command: RegionCommands::UsedBy(region_used_by_args),
-            }) => {
-                cmd_db_regions_used_by(
-                    &datastore,
-                    self.fetch_limit,
-                    region_used_by_args,
-                )
-                .await
-            }
-=======
             DbCommands::Snapshots(SnapshotArgs {
                 command: SnapshotCommands::Info(uuid),
             }) => cmd_db_snapshot_info(&opctx, &datastore, uuid).await,
             DbCommands::Snapshots(SnapshotArgs {
                 command: SnapshotCommands::List,
             }) => cmd_db_snapshot_list(&datastore, self.fetch_limit).await,
->>>>>>> c976cb80
         }
     }
 }
