// This Source Code Form is subject to the terms of the Mozilla Public
// License, v. 2.0. If a copy of the MPL was not distributed with this
// file, You can obtain one at https://mozilla.org/MPL/2.0/.

//! omdb commands that query or update the database
//!
//! GROUND RULES: There aren't many ground rules (see top-level docs).  But
//! where possible, stick to operations provided by `DataStore` rather than
//! querying the database directly.  The DataStore operations generally provide
//! a safer level of abstraction.  But there are cases where we want to do
//! things that really don't need to be in the DataStore -- i.e., where `omdb`
//! would be the only consumer -- and in that case it's okay to query the
//! database directly.

// NOTE: emanates from Tabled macros
#![allow(clippy::useless_vec)]

use crate::Omdb;
use anyhow::anyhow;
use anyhow::bail;
use anyhow::Context;
use async_bb8_diesel::AsyncConnection;
use async_bb8_diesel::AsyncRunQueryDsl;
use async_bb8_diesel::AsyncSimpleConnection;
use chrono::SecondsFormat;
use clap::Args;
use clap::Subcommand;
use clap::ValueEnum;
use diesel::expression::SelectableHelper;
use diesel::query_dsl::QueryDsl;
use diesel::BoolExpressionMethods;
use diesel::ExpressionMethods;
use diesel::JoinOnDsl;
use diesel::NullableExpressionMethods;
<<<<<<< HEAD
use nexus_db_model::saga_types::Saga;
use nexus_db_model::saga_types::SagaId;
use nexus_db_model::saga_types::SagaNodeEvent;
=======
use diesel::TextExpressionMethods;
use gateway_client::types::SpType;
>>>>>>> b114324f
use nexus_db_model::Dataset;
use nexus_db_model::Disk;
use nexus_db_model::DnsGroup;
use nexus_db_model::DnsName;
use nexus_db_model::DnsVersion;
use nexus_db_model::DnsZone;
use nexus_db_model::ExternalIp;
<<<<<<< HEAD
use nexus_db_model::Image;
=======
use nexus_db_model::HwBaseboardId;
>>>>>>> b114324f
use nexus_db_model::Instance;
use nexus_db_model::InvCollection;
use nexus_db_model::Project;
use nexus_db_model::Region;
use nexus_db_model::RegionSnapshot;
use nexus_db_model::Sled;
use nexus_db_model::Snapshot;
use nexus_db_model::SnapshotState;
use nexus_db_model::SwCaboose;
use nexus_db_model::SwRotPage;
use nexus_db_model::Vmm;
use nexus_db_model::Volume;
use nexus_db_model::Zpool;
use nexus_db_queries::context::OpContext;
use nexus_db_queries::db;
use nexus_db_queries::db::datastore::read_only_resources_associated_with_volume;
use nexus_db_queries::db::datastore::CrucibleTargets;
use nexus_db_queries::db::datastore::DataStoreConnection;
use nexus_db_queries::db::datastore::InstanceAndActiveVmm;
use nexus_db_queries::db::identity::Asset;
use nexus_db_queries::db::lookup::LookupPath;
use nexus_db_queries::db::model::ServiceKind;
use nexus_db_queries::db::DataStore;
use nexus_test_utils::db::ALLOW_FULL_TABLE_SCAN_SQL;
use nexus_types::identity::Resource;
use nexus_types::internal_api::params::DnsRecord;
use nexus_types::internal_api::params::Srv;
use nexus_types::inventory::CabooseWhich;
use nexus_types::inventory::Collection;
use nexus_types::inventory::RotPageWhich;
use omicron_common::api::external::DataPageParams;
use omicron_common::api::external::Generation;
use omicron_common::postgres_config::PostgresConfigWithUrl;
<<<<<<< HEAD
use petgraph::graph::NodeIndex;
use petgraph::Graph;
use serde::Deserialize;
use serde::Serialize;
=======
use sled_agent_client::types::VolumeConstructionRequest;
use std::borrow::Cow;
>>>>>>> b114324f
use std::cmp::Ordering;
use std::collections::BTreeMap;
use std::collections::BTreeSet;
use std::collections::HashMap;
use std::collections::HashSet;
use std::fmt::Display;
use std::num::NonZeroU32;
use std::sync::Arc;
use strum::IntoEnumIterator;
use tabled::Tabled;
use uuid::Uuid;

const NO_ACTIVE_PROPOLIS_MSG: &str = "<no active Propolis>";
const NOT_ON_SLED_MSG: &str = "<not on any sled>";

struct MaybePropolisId(Option<Uuid>);
struct MaybeSledId(Option<Uuid>);

impl From<&InstanceAndActiveVmm> for MaybePropolisId {
    fn from(value: &InstanceAndActiveVmm) -> Self {
        Self(value.instance().runtime().propolis_id)
    }
}

impl Display for MaybePropolisId {
    fn fmt(&self, f: &mut std::fmt::Formatter<'_>) -> std::fmt::Result {
        if let Some(id) = self.0 {
            write!(f, "{}", id)
        } else {
            write!(f, "{}", NO_ACTIVE_PROPOLIS_MSG)
        }
    }
}

impl From<&InstanceAndActiveVmm> for MaybeSledId {
    fn from(value: &InstanceAndActiveVmm) -> Self {
        Self(value.sled_id())
    }
}

impl Display for MaybeSledId {
    fn fmt(&self, f: &mut std::fmt::Formatter<'_>) -> std::fmt::Result {
        if let Some(id) = self.0 {
            write!(f, "{}", id)
        } else {
            write!(f, "{}", NOT_ON_SLED_MSG)
        }
    }
}

#[derive(Debug, Args)]
pub struct DbArgs {
    /// URL of the database SQL interface
    #[clap(long, env("OMDB_DB_URL"))]
    db_url: Option<PostgresConfigWithUrl>,

    /// limit to apply to queries that fetch rows
    #[clap(
        long = "fetch-limit",
        default_value_t = NonZeroU32::new(500).unwrap(),
        env("OMDB_FETCH_LIMIT"),
    )]
    fetch_limit: NonZeroU32,

    #[command(subcommand)]
    command: DbCommands,
}

/// Subcommands that query or update the database
#[derive(Debug, Subcommand)]
enum DbCommands {
    /// Print information about disks
    Disks(DiskArgs),
    /// Print information about internal and external DNS
    Dns(DnsArgs),
    /// Print information about collected hardware/software inventory
    Inventory(InventoryArgs),
    /// Print information about control plane services
    Services(ServicesArgs),
    /// Print information about sleds
    Sleds,
    /// Print information about customer instances
    Instances,
    /// Print information about the network
    Network(NetworkArgs),
    /// Print information related to regions
    Regions(RegionArgs),
    /// Print information related to sagas
    Sagas(SagaArgs),
    /// Print information about snapshots
    Snapshots(SnapshotArgs),
    /// Validate the contents of the database
    Validate(ValidateArgs),
}

#[derive(Debug, Args)]
struct DiskArgs {
    #[command(subcommand)]
    command: DiskCommands,
}

#[derive(Debug, Subcommand)]
enum DiskCommands {
    /// Get info for a specific disk
    Info(DiskInfoArgs),
    /// Summarize current disks
    List,
    /// Determine what crucible resources are on the given physical disk.
    Physical(DiskPhysicalArgs),
}

#[derive(Debug, Args)]
struct DiskInfoArgs {
    /// The UUID of the volume
    uuid: Uuid,
}

#[derive(Debug, Args)]
struct DiskPhysicalArgs {
    /// The UUID of the physical disk
    uuid: Uuid,
}

#[derive(Debug, Args)]
struct DnsArgs {
    #[command(subcommand)]
    command: DnsCommands,
}

#[derive(Debug, Subcommand)]
enum DnsCommands {
    /// Summarize current version of all DNS zones
    Show,
    /// Show what changed in a given DNS version
    Diff(DnsVersionArgs),
    /// Show the full contents of a given DNS zone and version
    Names(DnsVersionArgs),
}

#[derive(Debug, Args)]
struct DnsVersionArgs {
    /// name of a DNS group
    #[arg(value_enum)]
    group: CliDnsGroup,
    /// version of the group's data
    version: u32,
}

#[derive(Clone, Copy, Debug, ValueEnum)]
enum CliDnsGroup {
    Internal,
    External,
}

impl CliDnsGroup {
    fn dns_group(&self) -> DnsGroup {
        match self {
            CliDnsGroup::Internal => DnsGroup::Internal,
            CliDnsGroup::External => DnsGroup::External,
        }
    }
}

#[derive(Debug, Args)]
struct InventoryArgs {
    #[command(subcommand)]
    command: InventoryCommands,
}

#[derive(Debug, Subcommand)]
enum InventoryCommands {
    /// list all baseboards ever found
    BaseboardIds,
    /// list all cabooses ever found
    Cabooses,
    /// list and show details from particular collections
    Collections(CollectionsArgs),
    /// list all root of trust pages ever found
    RotPages,
}

#[derive(Debug, Args)]
struct CollectionsArgs {
    #[command(subcommand)]
    command: CollectionsCommands,
}

#[derive(Debug, Subcommand)]
enum CollectionsCommands {
    /// list collections
    List,
    /// show what was found in a particular collection
    Show(CollectionsShowArgs),
}

#[derive(Debug, Args)]
struct CollectionsShowArgs {
    /// id of the collection
    id: Uuid,
    /// show long strings in their entirety
    #[clap(long)]
    show_long_strings: bool,
}

#[derive(Debug, Args)]
struct ServicesArgs {
    #[command(subcommand)]
    command: ServicesCommands,
}

#[derive(Debug, Subcommand)]
enum ServicesCommands {
    /// List service instances
    ListInstances,
    /// List service instances, grouped by sled
    ListBySled,
}

#[derive(Debug, Args)]
struct NetworkArgs {
    #[command(subcommand)]
    command: NetworkCommands,

    /// Print out raw data structures from the data store.
    #[clap(long)]
    verbose: bool,
}

#[derive(Debug, Subcommand)]
enum NetworkCommands {
    /// List external IPs
    ListEips,
}

#[derive(Debug, Args)]
struct RegionArgs {
    #[command(subcommand)]
    command: RegionCommands,
}

#[derive(Debug, Subcommand)]
enum RegionCommands {
    /// List all regions
    List(RegionListArgs),

    /// Find what is using a region
    UsedBy(RegionUsedByArgs),

    /// Find deleted volume regions
    FindDeletedVolumeRegions,
}

#[derive(Debug, Args)]
struct RegionListArgs {
    /// Print region IDs only
    #[arg(short)]
    id_only: bool,
}

#[derive(Debug, Args)]
struct RegionUsedByArgs {
    region_id: Vec<Uuid>,
}

#[derive(Debug, Args)]
struct SagaArgs {
    #[command(subcommand)]
    command: SagaCommands,
}

#[derive(Debug, Subcommand)]
enum SagaCommands {
    /// List all sagas
    List(SagaListArgs),

    /// List sagas that failed to unwind
    Stuck,

    /// Show the execution of a saga
    Show(SagaShowArgs),

    /// List sagas that encountered an error and successfully unwound
    Unwound,

    /// Show any failing nodes
    Failing,

    /// List any sagas which overlap execution with this one
    Overlapping(SagaOverlappingArgs),

    /// Show multiple saga executions along a timeline
    Interleave(SagaInterleaveArgs),
}

#[derive(Debug, Args)]
struct SagaListArgs {
    /// Show saga starting node params
    #[arg(short)]
    show_params: bool,
}

#[derive(Debug, Args)]
struct SagaShowArgs {
    saga_id: Uuid,
}

#[derive(Debug, Args)]
struct SagaOverlappingArgs {
    saga_id: Uuid,

    /// Print saga IDs only
    #[arg(short)]
    id_only: bool,
}

#[derive(Debug, Args)]
struct SagaInterleaveArgs {
    saga_id: Vec<Uuid>,
}

#[derive(Debug, Args)]
struct SnapshotArgs {
    #[command(subcommand)]
    command: SnapshotCommands,
}

#[derive(Debug, Subcommand)]
enum SnapshotCommands {
    /// Get info for a specific snapshot
    Info(SnapshotInfoArgs),
    /// Summarize current snapshots
    List,
}

#[derive(Debug, Args)]
struct SnapshotInfoArgs {
    /// The UUID of the snapshot
    uuid: Uuid,
}

#[derive(Debug, Args)]
struct ValidateArgs {
    #[command(subcommand)]
    command: ValidateCommands,
}

#[derive(Debug, Subcommand)]
enum ValidateCommands {
    /// Validate each `volume_references` column in the region snapshots table
    ValidateVolumeReferences,

    /// Find either region snapshots Nexus knows about that the corresponding
    /// Crucible agent says were deleted, or region snapshots that Nexus doesn't
    /// know about.
    ValidateRegionSnapshots,
}

impl DbArgs {
    /// Run a `omdb db` subcommand.
    pub(crate) async fn run_cmd(
        &self,
        omdb: &Omdb,
        log: &slog::Logger,
    ) -> Result<(), anyhow::Error> {
        let db_url = match &self.db_url {
            Some(cli_or_env_url) => cli_or_env_url.clone(),
            None => {
                eprintln!(
                    "note: database URL not specified.  Will search DNS."
                );
                eprintln!("note: (override with --db-url or OMDB_DB_URL)");
                let addrs = omdb
                    .dns_lookup_all(
                        log.clone(),
                        internal_dns::ServiceName::Cockroach,
                    )
                    .await?;

                format!(
                    "postgresql://root@{}/omicron?sslmode=disable",
                    addrs
                        .into_iter()
                        .map(|a| a.to_string())
                        .collect::<Vec<_>>()
                        .join(",")
                )
                .parse()
                .context("failed to parse constructed postgres URL")?
            }
        };
        eprintln!("note: using database URL {}", &db_url);

        let db_config = db::Config { url: db_url.clone() };
        let pool = Arc::new(db::Pool::new(&log.clone(), &db_config));

        // Being a dev tool, we want to try this operation even if the schema
        // doesn't match what we expect.  So we use `DataStore::new_unchecked()`
        // here.  We will then check the schema version explicitly and warn the
        // user if it doesn't match.
        let datastore = Arc::new(
            DataStore::new_unchecked(pool)
                .map_err(|e| anyhow!(e).context("creating datastore"))?,
        );
        check_schema_version(&datastore).await;

        let opctx = OpContext::for_tests(log.clone(), datastore.clone());
        match &self.command {
            DbCommands::Disks(DiskArgs {
                command: DiskCommands::Info(uuid),
            }) => cmd_db_disk_info(&opctx, &datastore, uuid).await,
            DbCommands::Disks(DiskArgs { command: DiskCommands::List }) => {
                cmd_db_disk_list(&datastore, self.fetch_limit).await
            }
            DbCommands::Disks(DiskArgs {
                command: DiskCommands::Physical(uuid),
            }) => {
                cmd_db_disk_physical(&opctx, &datastore, self.fetch_limit, uuid)
                    .await
            }
            DbCommands::Dns(DnsArgs { command: DnsCommands::Show }) => {
                cmd_db_dns_show(&opctx, &datastore, self.fetch_limit).await
            }
            DbCommands::Dns(DnsArgs { command: DnsCommands::Diff(args) }) => {
                cmd_db_dns_diff(&opctx, &datastore, self.fetch_limit, args)
                    .await
            }
            DbCommands::Dns(DnsArgs { command: DnsCommands::Names(args) }) => {
                cmd_db_dns_names(&opctx, &datastore, self.fetch_limit, args)
                    .await
            }
            DbCommands::Inventory(inventory_args) => {
                cmd_db_inventory(
                    &opctx,
                    &datastore,
                    self.fetch_limit,
                    inventory_args,
                )
                .await
            }
            DbCommands::Services(ServicesArgs {
                command: ServicesCommands::ListInstances,
            }) => {
                cmd_db_services_list_instances(
                    &opctx,
                    &datastore,
                    self.fetch_limit,
                )
                .await
            }
            DbCommands::Services(ServicesArgs {
                command: ServicesCommands::ListBySled,
            }) => {
                cmd_db_services_list_by_sled(
                    &opctx,
                    &datastore,
                    self.fetch_limit,
                )
                .await
            }
            DbCommands::Sleds => {
                cmd_db_sleds(&opctx, &datastore, self.fetch_limit).await
            }
            DbCommands::Instances => {
                cmd_db_instances(&opctx, &datastore, self.fetch_limit).await
            }
            DbCommands::Network(NetworkArgs {
                command: NetworkCommands::ListEips,
                verbose,
            }) => {
                cmd_db_eips(&opctx, &datastore, self.fetch_limit, *verbose)
                    .await
            }
            DbCommands::Regions(RegionArgs {
                command: RegionCommands::List(region_list_args),
            }) => {
                cmd_db_regions_list(
                    &datastore,
                    self.fetch_limit,
                    region_list_args,
                )
                .await
            }
            DbCommands::Regions(RegionArgs {
                command: RegionCommands::UsedBy(region_used_by_args),
            }) => {
                cmd_db_regions_used_by(
                    &datastore,
                    self.fetch_limit,
                    region_used_by_args,
                )
                .await
            }
            DbCommands::Regions(RegionArgs {
                command: RegionCommands::FindDeletedVolumeRegions,
            }) => cmd_db_regions_find_deleted(&datastore).await,
            DbCommands::Sagas(SagaArgs {
                command: SagaCommands::List(saga_list_args),
            }) => {
                cmd_db_sagas_list(&datastore, self.fetch_limit, saga_list_args)
                    .await
            }
            DbCommands::Sagas(SagaArgs { command: SagaCommands::Stuck }) => {
                cmd_db_sagas_list_stuck(&datastore, self.fetch_limit).await
            }
            DbCommands::Sagas(SagaArgs {
                command: SagaCommands::Show(saga_show_args),
            }) => {
                cmd_db_sagas_show(&datastore, self.fetch_limit, saga_show_args)
                    .await
            }
            DbCommands::Sagas(SagaArgs { command: SagaCommands::Unwound }) => {
                cmd_db_sagas_list_unwound(&datastore, self.fetch_limit).await
            }
            DbCommands::Sagas(SagaArgs { command: SagaCommands::Failing }) => {
                cmd_db_sagas_list_failing(&datastore, self.fetch_limit).await
            }
            DbCommands::Sagas(SagaArgs {
                command: SagaCommands::Overlapping(saga_overlapping_args),
            }) => {
                cmd_db_sagas_list_overlapping(
                    &datastore,
                    self.fetch_limit,
                    saga_overlapping_args,
                )
                .await
            }
            DbCommands::Sagas(SagaArgs {
                command: SagaCommands::Interleave(saga_interleave_args),
            }) => {
                cmd_db_sagas_list_interleave(
                    &datastore,
                    self.fetch_limit,
                    saga_interleave_args,
                )
                .await
            }
            DbCommands::Snapshots(SnapshotArgs {
                command: SnapshotCommands::Info(uuid),
            }) => cmd_db_snapshot_info(&opctx, &datastore, uuid).await,
            DbCommands::Snapshots(SnapshotArgs {
                command: SnapshotCommands::List,
            }) => cmd_db_snapshot_list(&datastore, self.fetch_limit).await,
            DbCommands::Validate(ValidateArgs {
                command: ValidateCommands::ValidateVolumeReferences,
            }) => {
                cmd_db_validate_volume_references(&datastore, self.fetch_limit)
                    .await
            }
            DbCommands::Validate(ValidateArgs {
                command: ValidateCommands::ValidateRegionSnapshots,
            }) => {
                cmd_db_validate_region_snapshots(&datastore, self.fetch_limit)
                    .await
            }
        }
    }
}

/// Check the version of the schema in the database and report whether it
/// appears to be compatible with this tool.
///
/// This is just advisory.  We will not abort if the version appears
/// incompatible because in practice it may well not matter and it's very
/// valuable for this tool to work if it possibly can.
async fn check_schema_version(datastore: &DataStore) {
    let expected_version = nexus_db_model::schema::SCHEMA_VERSION;
    let version_check = datastore.database_schema_version().await;

    match version_check {
        Ok(found_version) => {
            if found_version == expected_version {
                eprintln!(
                    "note: database schema version matches expected ({})",
                    expected_version
                );
                return;
            }

            eprintln!(
                "WARN: found schema version {}, expected {}",
                found_version, expected_version
            );
        }
        Err(error) => {
            eprintln!("WARN: failed to query schema version: {:#}", error);
        }
    };

    eprintln!(
        "{}",
        textwrap::fill(
            "It's possible the database is running a version that's different \
            from what this tool understands.  This may result in errors or \
            incorrect output.",
            80
        )
    );
}

/// Check the result of a query to see if it hit the given limit.  If so, warn
/// the user that our output may be incomplete and that they might try a larger
/// one.  (We don't want to bail out, though.  Incomplete data is better than no
/// data.)
fn check_limit<I, F, D>(items: &[I], limit: NonZeroU32, context: F)
where
    F: FnOnce() -> D,
    D: Display,
{
    if items.len() == usize::try_from(limit.get()).unwrap() {
        limit_error(limit, context);
    }
}

fn limit_error<F, D>(limit: NonZeroU32, context: F)
where
    F: FnOnce() -> D,
    D: Display,
{
    eprintln!(
        "WARN: {}: found {} items (the limit).  There may be more items \
            that were ignored.  Consider overriding with --fetch-limit.",
        context(),
        limit,
    );
}

/// Returns pagination parameters to fetch the first page of results for a
/// paginated endpoint
fn first_page<'a, T>(limit: NonZeroU32) -> DataPageParams<'a, T> {
    DataPageParams {
        marker: None,
        direction: dropshot::PaginationOrder::Ascending,
        limit,
    }
}

// Disks

/// Run `omdb db disk list`.
async fn cmd_db_disk_list(
    datastore: &DataStore,
    limit: NonZeroU32,
) -> Result<(), anyhow::Error> {
    #[derive(Tabled)]
    #[tabled(rename_all = "SCREAMING_SNAKE_CASE")]
    struct DiskRow {
        name: String,
        id: String,
        size: String,
        state: String,
        attached_to: String,
    }

    let ctx = || "listing disks".to_string();

    use db::schema::disk::dsl;
    let disks = dsl::disk
        .filter(dsl::time_deleted.is_null())
        .limit(i64::from(u32::from(limit)))
        .select(Disk::as_select())
        .load_async(&*datastore.pool_connection_for_tests().await?)
        .await
        .context("loading disks")?;

    check_limit(&disks, limit, ctx);

    let rows = disks.into_iter().map(|disk| DiskRow {
        name: disk.name().to_string(),
        id: disk.id().to_string(),
        size: disk.size.to_string(),
        state: disk.runtime().disk_state,
        attached_to: match disk.runtime().attach_instance_id {
            Some(uuid) => uuid.to_string(),
            None => "-".to_string(),
        },
    });
    let table = tabled::Table::new(rows)
        .with(tabled::settings::Style::empty())
        .with(tabled::settings::Padding::new(0, 1, 0, 0))
        .to_string();

    println!("{}", table);

    Ok(())
}

/// Run `omdb db disk info <UUID>`.
async fn cmd_db_disk_info(
    opctx: &OpContext,
    datastore: &DataStore,
    args: &DiskInfoArgs,
) -> Result<(), anyhow::Error> {
    // The row describing the instance
    #[derive(Tabled)]
    #[tabled(rename_all = "SCREAMING_SNAKE_CASE")]
    struct UpstairsRow {
        host_serial: String,
        disk_name: String,
        instance_name: String,
        propolis_zone: String,
        volume_id: String,
        disk_state: String,
    }

    // The rows describing the downstairs regions for this disk/volume
    #[derive(Tabled)]
    #[tabled(rename_all = "SCREAMING_SNAKE_CASE")]
    struct DownstairsRow {
        host_serial: String,
        region: String,
        zone: String,
        physical_disk: String,
    }

    use db::schema::disk::dsl as disk_dsl;

    let conn = datastore.pool_connection_for_tests().await?;

    let disk = disk_dsl::disk
        .filter(disk_dsl::id.eq(args.uuid))
        .limit(1)
        .select(Disk::as_select())
        .load_async(&*conn)
        .await
        .context("loading requested disk")?;

    let Some(disk) = disk.into_iter().next() else {
        bail!("no disk: {} found", args.uuid);
    };

    // For information about where this disk is attached.
    let mut rows = Vec::new();

    // If the disk is attached to an instance, show information
    // about that instance.
    let usr = if let Some(instance_uuid) = disk.runtime().attach_instance_id {
        // Get the instance this disk is attached to
        use db::schema::instance::dsl as instance_dsl;
        use db::schema::vmm::dsl as vmm_dsl;
        let instances: Vec<InstanceAndActiveVmm> = instance_dsl::instance
            .filter(instance_dsl::id.eq(instance_uuid))
            .left_join(
                vmm_dsl::vmm.on(vmm_dsl::id
                    .nullable()
                    .eq(instance_dsl::active_propolis_id)
                    .and(vmm_dsl::time_deleted.is_null())),
            )
            .limit(1)
            .select((Instance::as_select(), Option::<Vmm>::as_select()))
            .load_async(&*conn)
            .await
            .context("loading requested instance")?
            .into_iter()
            .map(|i: (Instance, Option<Vmm>)| i.into())
            .collect();

        let Some(instance) = instances.into_iter().next() else {
            bail!("no instance: {} found", instance_uuid);
        };

        let instance_name = instance.instance().name().to_string();
        let disk_name = disk.name().to_string();
        if instance.vmm().is_some() {
            let propolis_id =
                instance.instance().runtime().propolis_id.unwrap();
            let my_sled_id = instance.sled_id().unwrap();

            let (_, my_sled) = LookupPath::new(opctx, datastore)
                .sled_id(my_sled_id)
                .fetch()
                .await
                .context("failed to look up sled")?;

            UpstairsRow {
                host_serial: my_sled.serial_number().to_string(),
                disk_name,
                instance_name,
                propolis_zone: format!("oxz_propolis-server_{}", propolis_id),
                volume_id: disk.volume_id.to_string(),
                disk_state: disk.runtime_state.disk_state.to_string(),
            }
        } else {
            UpstairsRow {
                host_serial: NOT_ON_SLED_MSG.to_string(),
                disk_name,
                instance_name,
                propolis_zone: NO_ACTIVE_PROPOLIS_MSG.to_string(),
                volume_id: disk.volume_id.to_string(),
                disk_state: disk.runtime_state.disk_state.to_string(),
            }
        }
    } else {
        // If the disk is not attached to anything, just print empty
        // fields.
        UpstairsRow {
            host_serial: "-".to_string(),
            disk_name: disk.name().to_string(),
            instance_name: "-".to_string(),
            propolis_zone: "-".to_string(),
            volume_id: disk.volume_id.to_string(),
            disk_state: disk.runtime_state.disk_state.to_string(),
        }
    };
    rows.push(usr);

    let table = tabled::Table::new(rows)
        .with(tabled::settings::Style::empty())
        .with(tabled::settings::Padding::new(0, 1, 0, 0))
        .to_string();

    println!("{}", table);

    // Get the dataset backing this volume.
    let regions = datastore.get_allocated_regions(disk.volume_id).await?;

    let mut rows = Vec::with_capacity(3);
    for (dataset, region) in regions {
        let my_pool_id = dataset.pool_id;
        let (_, my_zpool) = LookupPath::new(opctx, datastore)
            .zpool_id(my_pool_id)
            .fetch()
            .await
            .context("failed to look up zpool")?;

        let my_sled_id = my_zpool.sled_id;

        let (_, my_sled) = LookupPath::new(opctx, datastore)
            .sled_id(my_sled_id)
            .fetch()
            .await
            .context("failed to look up sled")?;

        rows.push(DownstairsRow {
            host_serial: my_sled.serial_number().to_string(),
            region: region.id().to_string(),
            zone: format!("oxz_crucible_{}", dataset.id()),
            physical_disk: my_zpool.physical_disk_id.to_string(),
        });
    }

    let table = tabled::Table::new(rows)
        .with(tabled::settings::Style::empty())
        .with(tabled::settings::Padding::new(0, 1, 0, 0))
        .to_string();

    println!("{}", table);

    Ok(())
}

/// Run `omdb db disk physical <UUID>`.
async fn cmd_db_disk_physical(
    opctx: &OpContext,
    datastore: &DataStore,
    limit: NonZeroU32,
    args: &DiskPhysicalArgs,
) -> Result<(), anyhow::Error> {
    let conn = datastore.pool_connection_for_tests().await?;

    // We start by finding any zpools that are using the physical disk.
    use db::schema::zpool::dsl as zpool_dsl;
    let zpools = zpool_dsl::zpool
        .filter(zpool_dsl::time_deleted.is_null())
        .filter(zpool_dsl::physical_disk_id.eq(args.uuid))
        .select(Zpool::as_select())
        .load_async(&*conn)
        .await
        .context("loading zpool from pysical disk id")?;

    let mut sled_ids = HashSet::new();
    let mut dataset_ids = HashSet::new();

    if zpools.is_empty() {
        println!("Found no zpools on physical disk UUID {}", args.uuid);
        return Ok(());
    }
    // The current plan is a single zpool per physical disk, so we expect that
    // this will have a single item.  However, If single zpool per disk ever
    // changes, this code will still work.
    for zp in zpools {
        // zpool has the sled id, record that so we can find the serial number.
        sled_ids.insert(zp.sled_id);

        // Next, we find all the datasets that are on our zpool.
        use db::schema::dataset::dsl as dataset_dsl;
        let datasets = dataset_dsl::dataset
            .filter(dataset_dsl::time_deleted.is_null())
            .filter(dataset_dsl::pool_id.eq(zp.id()))
            .select(Dataset::as_select())
            .load_async(&*conn)
            .await
            .context("loading dataset")?;

        // Add all the datasets ids that are using this pool.
        for ds in datasets {
            dataset_ids.insert(ds.id());
        }
    }

    // If we do have more than one sled ID, then something is wrong, but
    // go ahead and print out whatever we have found.
    for sid in sled_ids {
        let (_, my_sled) = LookupPath::new(opctx, datastore)
            .sled_id(sid)
            .fetch()
            .await
            .context("failed to look up sled")?;

        println!(
            "Physical disk: {} found on sled: {}",
            args.uuid,
            my_sled.serial_number()
        );
    }
    println!("DATASETS: {:?}", dataset_ids);

    let mut volume_ids = HashSet::new();
    // Now, take the list of datasets we found and search all the regions
    // to see if any of them are on the dataset.  If we find a region that
    // is on one of our datasets, then record the volume ID of that region.
    for did in dataset_ids.clone().into_iter() {
        use db::schema::region::dsl as region_dsl;
        let regions = region_dsl::region
            .filter(region_dsl::dataset_id.eq(did))
            .select(Region::as_select())
            .load_async(&*conn)
            .await
            .context("loading region")?;

        for rs in regions {
            volume_ids.insert(rs.volume_id());
        }
    }

    // At this point, we have a list of volume IDs that contain a region
    // that is part of a dataset on a pool on our disk.  The next step is
    // to find the virtual disks associated with these volume IDs and
    // display information about those disks.
    use db::schema::disk::dsl;
    let disks = dsl::disk
        .filter(dsl::time_deleted.is_null())
        .filter(dsl::volume_id.eq_any(volume_ids))
        .limit(i64::from(u32::from(limit)))
        .select(Disk::as_select())
        .load_async(&*conn)
        .await
        .context("loading disks")?;

    check_limit(&disks, limit, || "listing disks".to_string());

    #[derive(Tabled)]
    #[tabled(rename_all = "SCREAMING_SNAKE_CASE")]
    struct DiskRow {
        disk_name: String,
        id: String,
        state: String,
        instance_name: String,
    }

    let mut rows = Vec::new();

    for disk in disks {
        // If the disk is attached to an instance, determine the name of the
        // instance.
        let instance_name =
            if let Some(instance_uuid) = disk.runtime().attach_instance_id {
                // Get the instance this disk is attached to
                use db::schema::instance::dsl as instance_dsl;
                let instance = instance_dsl::instance
                    .filter(instance_dsl::id.eq(instance_uuid))
                    .limit(1)
                    .select(Instance::as_select())
                    .load_async(&*conn)
                    .await
                    .context("loading requested instance")?;

                if let Some(instance) = instance.into_iter().next() {
                    instance.name().to_string()
                } else {
                    "???".to_string()
                }
            } else {
                "-".to_string()
            };

        rows.push(DiskRow {
            disk_name: disk.name().to_string(),
            id: disk.id().to_string(),
            state: disk.runtime().disk_state,
            instance_name,
        });
    }

    let table = tabled::Table::new(rows)
        .with(tabled::settings::Style::empty())
        .with(tabled::settings::Padding::new(0, 1, 0, 0))
        .to_string();

    println!("{}", table);

    // Collect the region_snapshots associated with the dataset IDs
    use db::schema::region_snapshot::dsl as region_snapshot_dsl;
    let region_snapshots = region_snapshot_dsl::region_snapshot
        .filter(region_snapshot_dsl::dataset_id.eq_any(dataset_ids))
        .limit(i64::from(u32::from(limit)))
        .select(RegionSnapshot::as_select())
        .load_async(&*conn)
        .await
        .context("loading region snapshots")?;

    check_limit(&region_snapshots, limit, || {
        "listing region snapshots".to_string()
    });

    // The row describing the region_snapshot.
    #[derive(Tabled)]
    #[tabled(rename_all = "SCREAMING_SNAKE_CASE")]
    struct RegionSnapshotRow {
        dataset_id: String,
        region_id: String,
        snapshot_id: String,
        volume_references: String,
    }
    let mut rsnap = Vec::new();

    // From each region snapshot:
    // Collect the snapshot IDs for later use.
    // Display the region snapshot rows.
    let mut snapshot_ids = HashSet::new();
    for rs in region_snapshots {
        snapshot_ids.insert(rs.snapshot_id);
        let rs = RegionSnapshotRow {
            dataset_id: rs.dataset_id.to_string(),
            region_id: rs.region_id.to_string(),
            snapshot_id: rs.snapshot_id.to_string(),
            volume_references: rs.volume_references.to_string(),
        };
        rsnap.push(rs);
    }
    let table = tabled::Table::new(rsnap)
        .with(tabled::settings::Style::empty())
        .with(tabled::settings::Padding::new(0, 1, 0, 0))
        .to_string();

    println!("{}", table);

    // Get the snapshots from the list of IDs we built above.
    // Display information about those snapshots.
    use db::schema::snapshot::dsl as snapshot_dsl;
    let snapshots = snapshot_dsl::snapshot
        .filter(snapshot_dsl::time_deleted.is_null())
        .filter(snapshot_dsl::id.eq_any(snapshot_ids))
        .limit(i64::from(u32::from(limit)))
        .select(Snapshot::as_select())
        .load_async(&*conn)
        .await
        .context("loading snapshots")?;

    check_limit(&snapshots, limit, || "listing snapshots".to_string());

    let rows =
        snapshots.into_iter().map(|snapshot| SnapshotRow::from(snapshot));
    let table = tabled::Table::new(rows)
        .with(tabled::settings::Style::empty())
        .with(tabled::settings::Padding::new(0, 1, 0, 0))
        .to_string();

    println!("{}", table);
    Ok(())
}

// SERVICES

#[derive(Tabled)]
#[tabled(rename_all = "SCREAMING_SNAKE_CASE")]
struct ServiceInstanceRow {
    #[tabled(rename = "SERVICE")]
    kind: String,
    instance_id: Uuid,
    addr: String,
    sled_serial: String,
}

// Snapshots
fn format_snapshot(state: &SnapshotState) -> impl Display {
    match state {
        SnapshotState::Creating => "creating".to_string(),
        SnapshotState::Ready => "ready".to_string(),
        SnapshotState::Faulted => "faulted".to_string(),
        SnapshotState::Destroyed => "destroyed".to_string(),
    }
}

// The row describing the snapshot
#[derive(Tabled)]
#[tabled(rename_all = "SCREAMING_SNAKE_CASE")]
struct SnapshotRow {
    snap_name: String,
    id: String,
    state: String,
    size: String,
    source_disk_id: String,
    source_volume_id: String,
    destination_volume_id: String,
}

impl From<Snapshot> for SnapshotRow {
    fn from(s: Snapshot) -> Self {
        SnapshotRow {
            snap_name: s.name().to_string(),
            id: s.id().to_string(),
            state: format_snapshot(&s.state).to_string(),
            size: s.size.to_string(),
            source_disk_id: s.disk_id.to_string(),
            source_volume_id: s.volume_id.to_string(),
            destination_volume_id: s.destination_volume_id.to_string(),
        }
    }
}

/// Run `omdb db snapshot list`.
async fn cmd_db_snapshot_list(
    datastore: &DataStore,
    limit: NonZeroU32,
) -> Result<(), anyhow::Error> {
    let ctx = || "listing snapshots".to_string();

    use db::schema::snapshot::dsl;
    let snapshots = dsl::snapshot
        .filter(dsl::time_deleted.is_null())
        .limit(i64::from(u32::from(limit)))
        .select(Snapshot::as_select())
        .load_async(&*datastore.pool_connection_for_tests().await?)
        .await
        .context("loading snapshots")?;

    check_limit(&snapshots, limit, ctx);

    let rows =
        snapshots.into_iter().map(|snapshot| SnapshotRow::from(snapshot));
    let table = tabled::Table::new(rows)
        .with(tabled::settings::Style::empty())
        .with(tabled::settings::Padding::new(0, 1, 0, 0))
        .to_string();

    println!("{}", table);

    Ok(())
}

/// Run `omdb db snapshot info <UUID>`.
async fn cmd_db_snapshot_info(
    opctx: &OpContext,
    datastore: &DataStore,
    args: &SnapshotInfoArgs,
) -> Result<(), anyhow::Error> {
    // The rows describing the downstairs regions for this snapshot/volume
    #[derive(Tabled)]
    #[tabled(rename_all = "SCREAMING_SNAKE_CASE")]
    struct DownstairsRow {
        host_serial: String,
        region: String,
        zone: String,
        physical_disk: String,
    }

    use db::schema::snapshot::dsl as snapshot_dsl;
    let snapshots = snapshot_dsl::snapshot
        .filter(snapshot_dsl::id.eq(args.uuid))
        .limit(1)
        .select(Snapshot::as_select())
        .load_async(&*datastore.pool_connection_for_tests().await?)
        .await
        .context("loading requested snapshot")?;

    let mut dest_volume_ids = Vec::new();
    let rows = snapshots.into_iter().map(|snapshot| {
        dest_volume_ids.push(snapshot.destination_volume_id);
        SnapshotRow::from(snapshot)
    });
    if rows.len() == 0 {
        bail!("No snapshout with UUID: {} found", args.uuid);
    }

    let table = tabled::Table::new(rows)
        .with(tabled::settings::Style::empty())
        .with(tabled::settings::Padding::new(0, 1, 0, 0))
        .to_string();

    println!("{}", table);

    for vol_id in dest_volume_ids {
        // Get the dataset backing this volume.
        let regions = datastore.get_allocated_regions(vol_id).await?;

        let mut rows = Vec::with_capacity(3);
        for (dataset, region) in regions {
            let my_pool_id = dataset.pool_id;
            let (_, my_zpool) = LookupPath::new(opctx, datastore)
                .zpool_id(my_pool_id)
                .fetch()
                .await
                .context("failed to look up zpool")?;

            let my_sled_id = my_zpool.sled_id;

            let (_, my_sled) = LookupPath::new(opctx, datastore)
                .sled_id(my_sled_id)
                .fetch()
                .await
                .context("failed to look up sled")?;

            rows.push(DownstairsRow {
                host_serial: my_sled.serial_number().to_string(),
                region: region.id().to_string(),
                zone: format!("oxz_crucible_{}", dataset.id()),
                physical_disk: my_zpool.physical_disk_id.to_string(),
            });
        }

        let table = tabled::Table::new(rows)
            .with(tabled::settings::Style::empty())
            .with(tabled::settings::Padding::new(0, 1, 0, 0))
            .to_string();

        println!("{}", table);
    }

    Ok(())
}

/// Run `omdb db services list-instances`.
async fn cmd_db_services_list_instances(
    opctx: &OpContext,
    datastore: &DataStore,
    limit: NonZeroU32,
) -> Result<(), anyhow::Error> {
    let sled_list = datastore
        .sled_list(&opctx, &first_page(limit))
        .await
        .context("listing sleds")?;
    check_limit(&sled_list, limit, || String::from("listing sleds"));

    let sleds: BTreeMap<Uuid, Sled> =
        sled_list.into_iter().map(|s| (s.id(), s)).collect();

    let mut rows = vec![];

    for service_kind in ServiceKind::iter() {
        let context =
            || format!("listing instances of kind {:?}", service_kind);
        let instances = datastore
            .services_list_kind(&opctx, service_kind, &first_page(limit))
            .await
            .with_context(&context)?;
        check_limit(&instances, limit, &context);

        rows.extend(instances.into_iter().map(|instance| {
            let addr =
                std::net::SocketAddrV6::new(*instance.ip, *instance.port, 0, 0)
                    .to_string();

            ServiceInstanceRow {
                kind: format!("{:?}", service_kind),
                instance_id: instance.id(),
                addr,
                sled_serial: sleds
                    .get(&instance.sled_id)
                    .map(|s| s.serial_number())
                    .unwrap_or("unknown")
                    .to_string(),
            }
        }));
    }

    let table = tabled::Table::new(rows)
        .with(tabled::settings::Style::empty())
        .with(tabled::settings::Padding::new(0, 1, 0, 0))
        .to_string();

    println!("{}", table);

    Ok(())
}

// SLEDS

#[derive(Tabled)]
#[tabled(rename_all = "SCREAMING_SNAKE_CASE")]
struct ServiceInstanceSledRow {
    #[tabled(rename = "SERVICE")]
    kind: String,
    instance_id: Uuid,
    addr: String,
}

/// Run `omdb db services list-by-sled`.
async fn cmd_db_services_list_by_sled(
    opctx: &OpContext,
    datastore: &DataStore,
    limit: NonZeroU32,
) -> Result<(), anyhow::Error> {
    let sled_list = datastore
        .sled_list(&opctx, &first_page(limit))
        .await
        .context("listing sleds")?;
    check_limit(&sled_list, limit, || String::from("listing sleds"));

    let sleds: BTreeMap<Uuid, Sled> =
        sled_list.into_iter().map(|s| (s.id(), s)).collect();
    let mut services_by_sled: BTreeMap<Uuid, Vec<ServiceInstanceSledRow>> =
        BTreeMap::new();

    for service_kind in ServiceKind::iter() {
        let context =
            || format!("listing instances of kind {:?}", service_kind);
        let instances = datastore
            .services_list_kind(&opctx, service_kind, &first_page(limit))
            .await
            .with_context(&context)?;
        check_limit(&instances, limit, &context);

        for i in instances {
            let addr =
                std::net::SocketAddrV6::new(*i.ip, *i.port, 0, 0).to_string();
            let sled_instances =
                services_by_sled.entry(i.sled_id).or_insert_with(Vec::new);
            sled_instances.push(ServiceInstanceSledRow {
                kind: format!("{:?}", service_kind),
                instance_id: i.id(),
                addr,
            })
        }
    }

    for (sled_id, instances) in services_by_sled {
        println!(
            "sled: {} (id {})\n",
            sleds.get(&sled_id).map(|s| s.serial_number()).unwrap_or("unknown"),
            sled_id,
        );
        let table = tabled::Table::new(instances)
            .with(tabled::settings::Style::empty())
            .with(tabled::settings::Padding::new(0, 1, 0, 0))
            .to_string();
        println!("{}", textwrap::indent(&table.to_string(), "  "));
        println!("");
    }

    Ok(())
}

#[derive(Tabled)]
#[tabled(rename_all = "SCREAMING_SNAKE_CASE")]
struct SledRow {
    serial: String,
    ip: String,
    role: &'static str,
    id: Uuid,
}

impl From<Sled> for SledRow {
    fn from(s: Sled) -> Self {
        SledRow {
            id: s.id(),
            serial: s.serial_number().to_string(),
            ip: s.address().to_string(),
            role: if s.is_scrimlet() { "scrimlet" } else { "-" },
        }
    }
}

/// Run `omdb db sleds`.
async fn cmd_db_sleds(
    opctx: &OpContext,
    datastore: &DataStore,
    limit: NonZeroU32,
) -> Result<(), anyhow::Error> {
    let sleds = datastore
        .sled_list(&opctx, &first_page(limit))
        .await
        .context("listing sleds")?;
    check_limit(&sleds, limit, || String::from("listing sleds"));

    let rows = sleds.into_iter().map(|s| SledRow::from(s));
    let table = tabled::Table::new(rows)
        .with(tabled::settings::Style::empty())
        .with(tabled::settings::Padding::new(0, 1, 0, 0))
        .to_string();

    println!("{}", table);

    Ok(())
}

#[derive(Tabled)]
#[tabled(rename_all = "SCREAMING_SNAKE_CASE")]
struct CustomerInstanceRow {
    id: String,
    name: String,
    state: String,
    propolis_id: MaybePropolisId,
    sled_id: MaybeSledId,
    host_serial: String,
}

/// Run `omdb db instances`: list data about customer VMs.
async fn cmd_db_instances(
    opctx: &OpContext,
    datastore: &DataStore,
    limit: NonZeroU32,
) -> Result<(), anyhow::Error> {
    use db::schema::instance::dsl;
    use db::schema::vmm::dsl as vmm_dsl;
    let instances: Vec<InstanceAndActiveVmm> = dsl::instance
        .left_join(
            vmm_dsl::vmm.on(vmm_dsl::id
                .nullable()
                .eq(dsl::active_propolis_id)
                .and(vmm_dsl::time_deleted.is_null())),
        )
        .limit(i64::from(u32::from(limit)))
        .select((Instance::as_select(), Option::<Vmm>::as_select()))
        .load_async(&*datastore.pool_connection_for_tests().await?)
        .await
        .context("loading instances")?
        .into_iter()
        .map(|i: (Instance, Option<Vmm>)| i.into())
        .collect();

    let ctx = || "listing instances".to_string();
    check_limit(&instances, limit, ctx);

    let mut rows = Vec::new();
    let mut h_to_s: HashMap<Uuid, String> = HashMap::new();

    for i in instances {
        let host_serial = if i.vmm().is_some() {
            if let std::collections::hash_map::Entry::Vacant(e) =
                h_to_s.entry(i.sled_id().unwrap())
            {
                let (_, my_sled) = LookupPath::new(opctx, datastore)
                    .sled_id(i.sled_id().unwrap())
                    .fetch()
                    .await
                    .context("failed to look up sled")?;

                let host_serial = my_sled.serial_number().to_string();
                e.insert(host_serial.to_string());
                host_serial.to_string()
            } else {
                h_to_s.get(&i.sled_id().unwrap()).unwrap().to_string()
            }
        } else {
            "-".to_string()
        };

        let cir = CustomerInstanceRow {
            id: i.instance().id().to_string(),
            name: i.instance().name().to_string(),
            state: i.effective_state().to_string(),
            propolis_id: (&i).into(),
            sled_id: (&i).into(),
            host_serial,
        };

        rows.push(cir);
    }

    let table = tabled::Table::new(rows)
        .with(tabled::settings::Style::empty())
        .with(tabled::settings::Padding::new(0, 1, 0, 0))
        .to_string();

    println!("{}", table);

    Ok(())
}

// DNS

/// Run `omdb db dns show`.
async fn cmd_db_dns_show(
    opctx: &OpContext,
    datastore: &DataStore,
    limit: NonZeroU32,
) -> Result<(), anyhow::Error> {
    #[derive(Tabled)]
    #[tabled(rename_all = "SCREAMING_SNAKE_CASE")]
    struct ZoneRow {
        group: String,
        zone: String,
        #[tabled(rename = "ver")]
        version: String,
        updated: String,
        reason: String,
    }

    let mut rows = Vec::with_capacity(2);
    for group in [DnsGroup::Internal, DnsGroup::External] {
        let ctx = || format!("listing DNS zones for DNS group {:?}", group);
        let group_zones = datastore
            .dns_zones_list(opctx, group, &first_page(limit))
            .await
            .with_context(ctx)?;
        check_limit(&group_zones, limit, ctx);

        let version = datastore
            .dns_group_latest_version(opctx, group)
            .await
            .with_context(|| {
                format!("fetching latest version for DNS group {:?}", group)
            })?;

        rows.extend(group_zones.into_iter().map(|zone| ZoneRow {
            group: group.to_string(),
            zone: zone.zone_name,
            version: version.version.0.to_string(),
            updated:
                version.time_created.to_rfc3339_opts(SecondsFormat::Secs, true),
            reason: version.comment.clone(),
        }));
    }

    let table = tabled::Table::new(rows)
        .with(tabled::settings::Style::empty())
        .with(tabled::settings::Padding::new(0, 1, 0, 0))
        .to_string();
    println!("{}", table);
    Ok(())
}

async fn load_zones_version(
    opctx: &OpContext,
    datastore: &DataStore,
    limit: NonZeroU32,
    args: &DnsVersionArgs,
) -> Result<(Vec<DnsZone>, DnsVersion), anyhow::Error> {
    // The caller gave us a DNS group.  First we need to find the zones.
    let group = args.group.dns_group();
    let ctx = || format!("listing DNS zones for DNS group {:?}", group);
    let group_zones = datastore
        .dns_zones_list(opctx, group, &first_page(limit))
        .await
        .with_context(ctx)?;
    check_limit(&group_zones, limit, ctx);

    // Now load the full version info.
    use nexus_db_queries::db::schema::dns_version::dsl;
    let version = Generation::try_from(i64::from(args.version)).unwrap();
    let versions = dsl::dns_version
        .filter(dsl::dns_group.eq(group))
        .filter(dsl::version.eq(nexus_db_model::Generation::from(version)))
        .limit(1)
        .select(DnsVersion::as_select())
        .load_async(&*datastore.pool_connection_for_tests().await?)
        .await
        .context("loading requested version")?;

    let Some(version) = versions.into_iter().next() else {
        bail!("no such DNS version: {}", args.version);
    };

    Ok((group_zones, version))
}

/// Run `omdb db dns diff`.
async fn cmd_db_dns_diff(
    opctx: &OpContext,
    datastore: &DataStore,
    limit: NonZeroU32,
    args: &DnsVersionArgs,
) -> Result<(), anyhow::Error> {
    let (dns_zones, version) =
        load_zones_version(opctx, datastore, limit, args).await?;

    for zone in dns_zones {
        println!(
            "DNS zone:                   {} ({:?})",
            zone.zone_name, args.group
        );
        println!(
            "requested version:          {} (created at {})",
            *version.version,
            version.time_created.to_rfc3339_opts(SecondsFormat::Secs, true)
        );
        println!("version created by Nexus:   {}", version.creator);
        println!("version created because:    {}", version.comment);

        // Load the added and removed items.
        use nexus_db_queries::db::schema::dns_name::dsl;

        let added = dsl::dns_name
            .filter(dsl::dns_zone_id.eq(zone.id))
            .filter(dsl::version_added.eq(version.version))
            .limit(i64::from(u32::from(limit)))
            .select(DnsName::as_select())
            .load_async(&*datastore.pool_connection_for_tests().await?)
            .await
            .context("loading added names")?;
        check_limit(&added, limit, || "loading added names");

        let removed = dsl::dns_name
            .filter(dsl::dns_zone_id.eq(zone.id))
            .filter(dsl::version_removed.eq(version.version))
            .limit(i64::from(u32::from(limit)))
            .select(DnsName::as_select())
            .load_async(&*datastore.pool_connection_for_tests().await?)
            .await
            .context("loading added names")?;
        check_limit(&added, limit, || "loading removed names");
        println!(
            "changes:                    names added: {}, names removed: {}",
            added.len(),
            removed.len()
        );
        println!("");

        for a in added {
            print_name("+", &a.name, a.records().context("parsing records"));
        }

        for r in removed {
            print_name("-", &r.name, r.records().context("parsing records"));
        }
    }

    Ok(())
}

/// Run `omdb db dns names`.
async fn cmd_db_dns_names(
    opctx: &OpContext,
    datastore: &DataStore,
    limit: NonZeroU32,
    args: &DnsVersionArgs,
) -> Result<(), anyhow::Error> {
    let (group_zones, version) =
        load_zones_version(opctx, datastore, limit, args).await?;

    if group_zones.is_empty() {
        println!("no DNS zones found for group {:?}", args.group);
        return Ok(());
    }

    // There will almost never be more than one zone.  But just in case, we'll
    // iterate over whatever we find and print all the names in each one.
    for zone in group_zones {
        println!("{:?} zone: {}", args.group, zone.zone_name);
        println!("  {:50} {}", "NAME", "RECORDS");
        let ctx = || format!("listing names for zone {:?}", zone.zone_name);
        let mut names = datastore
            .dns_names_list(opctx, zone.id, version.version, &first_page(limit))
            .await
            .with_context(ctx)?;
        check_limit(&names, limit, ctx);
        names.sort_by(|(n1, _), (n2, _)| {
            // A natural sort by name puts records starting with numbers first
            // (which will be some of the uuids), then underscores (the SRV
            // names), and then the letters (the rest of the uuids).  This is
            // ugly.  Put the SRV records last (based on the underscore).  (We
            // could look at the record type instead, but that's just as cheesy:
            // names can in principle have multiple different kinds of records,
            // and we'd still want records of the same type to be sorted by
            // name.)
            match (n1.chars().next(), n2.chars().next()) {
                (Some('_'), Some(c)) if c != '_' => Ordering::Greater,
                (Some(c), Some('_')) if c != '_' => Ordering::Less,
                _ => n1.cmp(n2),
            }
        });

        for (name, records) in names {
            print_name("", &name, Ok(records));
        }
    }

    Ok(())
}

async fn cmd_db_eips(
    opctx: &OpContext,
    datastore: &DataStore,
    limit: NonZeroU32,
    verbose: bool,
) -> Result<(), anyhow::Error> {
    use db::schema::external_ip::dsl;
    let ips: Vec<ExternalIp> = dsl::external_ip
        .filter(dsl::time_deleted.is_null())
        .select(ExternalIp::as_select())
        .get_results_async(&*datastore.pool_connection_for_tests().await?)
        .await?;

    check_limit(&ips, limit, || String::from("listing external ips"));

    struct PortRange {
        first: u16,
        last: u16,
    }

    impl Display for PortRange {
        fn fmt(&self, f: &mut std::fmt::Formatter<'_>) -> std::fmt::Result {
            write!(f, "{}/{}", self.first, self.last)
        }
    }

    #[derive(Tabled)]
    enum Owner {
        Instance { project: String, name: String },
        Service { kind: String },
        None,
    }

    impl Display for Owner {
        fn fmt(&self, f: &mut std::fmt::Formatter<'_>) -> std::fmt::Result {
            match self {
                Self::Instance { project, name } => {
                    write!(f, "Instance {project}/{name}")
                }
                Self::Service { kind } => write!(f, "Service {kind}"),
                Self::None => write!(f, "None"),
            }
        }
    }

    #[derive(Tabled)]
    struct IpRow {
        ip: ipnetwork::IpNetwork,
        ports: PortRange,
        kind: String,
        owner: Owner,
    }

    if verbose {
        for ip in &ips {
            if verbose {
                println!("{ip:#?}");
            }
        }
        return Ok(());
    }

    let mut rows = Vec::new();

    for ip in &ips {
        let owner = if let Some(owner_id) = ip.parent_id {
            if ip.is_service {
                let service = match LookupPath::new(opctx, datastore)
                    .service_id(owner_id)
                    .fetch()
                    .await
                {
                    Ok(instance) => instance,
                    Err(e) => {
                        eprintln!(
                            "error looking up service with id {owner_id}: {e}"
                        );
                        continue;
                    }
                };
                Owner::Service { kind: format!("{:?}", service.1.kind) }
            } else {
                use db::schema::instance::dsl as instance_dsl;
                let instance = match instance_dsl::instance
                    .filter(instance_dsl::id.eq(owner_id))
                    .limit(1)
                    .select(Instance::as_select())
                    .load_async(&*datastore.pool_connection_for_tests().await?)
                    .await
                    .context("loading requested instance")?
                    .pop()
                {
                    Some(instance) => instance,
                    None => {
                        eprintln!("instance with id {owner_id} not found");
                        continue;
                    }
                };

                use db::schema::project::dsl as project_dsl;
                let project = match project_dsl::project
                    .filter(project_dsl::id.eq(instance.project_id))
                    .limit(1)
                    .select(Project::as_select())
                    .load_async(&*datastore.pool_connection_for_tests().await?)
                    .await
                    .context("loading requested project")?
                    .pop()
                {
                    Some(instance) => instance,
                    None => {
                        eprintln!(
                            "project with id {} not found",
                            instance.project_id
                        );
                        continue;
                    }
                };

                Owner::Instance {
                    project: project.name().to_string(),
                    name: instance.name().to_string(),
                }
            }
        } else {
            Owner::None
        };

        let row = IpRow {
            ip: ip.ip,
            ports: PortRange {
                first: ip.first_port.into(),
                last: ip.last_port.into(),
            },
            kind: format!("{:?}", ip.kind),
            owner,
        };
        rows.push(row);
    }

    rows.sort_by(|a, b| a.ip.cmp(&b.ip));
    let table = tabled::Table::new(rows)
        .with(tabled::settings::Style::empty())
        .to_string();

    println!("{}", table);

    Ok(())
}

<<<<<<< HEAD
// Copy some types from Steno, because steno uses pub(crate) everywhere. We
// don't want to change Steno to make the internals public, but these types
// should be fairly stable.

#[derive(Serialize, Deserialize)]
struct StenoDag {
    pub saga_name: String,
    pub graph: Graph<StenoNode, ()>,
    pub start_node: NodeIndex,
    pub end_node: NodeIndex,
}

impl StenoDag {
    pub fn get(&self, node_index: NodeIndex) -> Option<&StenoNode> {
        self.graph.node_weight(node_index)
    }

    pub fn get_from_saga_node_id(
        &self,
        saga_node_id: &nexus_db_model::saga_types::SagaNodeId,
    ) -> Option<&StenoNode> {
        self.get(u32::from(saga_node_id.0).into())
    }
}

#[derive(Serialize, Deserialize, Debug)]
enum StenoNode {
    Start { params: Arc<serde_json::Value> },
    End,
    Action { name: String, label: String, action_name: String },
    Constant { name: String, value: Arc<serde_json::Value> },
    SubsagaStart { saga_name: String, params_node_name: String },
    SubsagaEnd { name: String },
}

fn print_sagas(sagas: Vec<Saga>, with_start_params: bool) {
    if with_start_params {
        // Using Tabled isn't recommended: the data column could be huge, and Tabled
        // will print spaces in order to make each column the same size

        struct SagaRow {
            id: Uuid,
            time_created: chrono::DateTime<chrono::Utc>,
            name: String,
            state: String,
            start_params: String,
        }

        let rows: Vec<_> = sagas
            .into_iter()
            .map(|saga: Saga| SagaRow {
                id: saga.id.0.into(),
                time_created: saga.time_created,
                name: saga.name,
                state: format!("{:?}", saga.saga_state),
                start_params: {
                    let dag: StenoDag =
                        serde_json::from_value(saga.saga_dag).unwrap();

                    let start_node: &StenoNode =
                        dag.get(dag.start_node).unwrap();
                    match start_node {
                        StenoNode::Start { params } => {
                            serde_json::to_string(params).unwrap()
                        }

                        _ => {
                            panic!("start node wasn't start node!");
                        }
                    }
                },
            })
            .collect();

        let row_char_counts: Vec<_> = rows
            .iter()
            .map(|x| {
                (
                    format!("{}", x.id).chars().count(),
                    format!("{}", x.time_created).chars().count(),
                    x.name.chars().count(),
                    x.state.chars().count(),
                    x.start_params.chars().count(),
                )
            })
            .collect();

        let (width0, width1, width2, width3): (usize, usize, usize, usize) = (
            std::cmp::max(
                row_char_counts.iter().map(|x| x.0).max().unwrap(),
                "saga id".len(),
            ),
            std::cmp::max(
                row_char_counts.iter().map(|x| x.1).max().unwrap(),
                "time created".len(),
            ),
            std::cmp::max(
                row_char_counts.iter().map(|x| x.2).max().unwrap(),
                "name".len(),
            ),
            std::cmp::max(
                row_char_counts.iter().map(|x| x.3).max().unwrap(),
                "state".len(),
            ),
        );

        println!(
            "{:>width0$} | {:width1$} | {:width2$} | {:width3$} | {}",
            String::from("saga id"),
            String::from("time created"),
            String::from("name"),
            String::from("state"),
            String::from("start params"),
        );

        println!(
            "{:>width0$} | {:width1$} | {:width2$} | {:width3$} | {}",
            (0..width0).map(|_| "-").collect::<String>(),
            (0..width1).map(|_| "-").collect::<String>(),
            (0..width2).map(|_| "-").collect::<String>(),
            (0..width3).map(|_| "-").collect::<String>(),
            String::from("-------------"),
        );

        for row in rows {
            println!(
                "{:>width0$} | {:width1$} | {:width2$} | {:width3$} | {}",
                row.id, row.time_created, row.name, row.state, row.start_params,
            );
        }
    } else {
        #[derive(Tabled)]
        struct SagaRow {
            id: Uuid,
            time_created: chrono::DateTime<chrono::Utc>,
            name: String,
            state: String,
        }

        let rows: Vec<_> = sagas
            .into_iter()
            .map(|saga: Saga| SagaRow {
                id: saga.id.0.into(),
                time_created: saga.time_created,
                name: saga.name,
                state: format!("{:?}", saga.saga_state),
            })
            .collect();

        let table = tabled::Table::new(rows)
            .with(tabled::settings::Style::psql())
            .to_string();

        println!("{}", table);
    }
}

/// Print a table showing saga nodes. If a Saga object is supplied as the first
/// argument, then look up the saga node's name and use that for output instead
/// of a node id.
fn print_saga_nodes(saga: Option<Saga>, saga_nodes: Vec<SagaNodeEvent>) {
    let dag: Option<StenoDag> = saga.as_ref().map(|saga: &Saga| {
        serde_json::from_value(saga.saga_dag.clone()).unwrap()
    });

    if let Some(saga) = saga {
        let dag = saga.saga_dag.clone();

        print_sagas(vec![saga], true);
        println!();

        println!("DAG: {}", dag);
        println!();
    }

    struct SagaNodeRow {
        saga_id: Uuid,
        event_time: chrono::DateTime<chrono::Utc>,
        node_id: String,
        event_type: String,
        data: String,
    }

    // Keep track of which saga nodes are subsaga start nodes.
    let mut sub_saga_starts: BTreeMap<
        nexus_db_model::saga_types::SagaNodeId,
        u32,
    > = BTreeMap::default();
    let mut sub_saga_counter = 0;

    // Keep track of which nodes belong to which sub sagas
    let mut sub_saga_map: BTreeMap<
        nexus_db_model::saga_types::SagaNodeId,
        u32,
    > = BTreeMap::default();

    let mut rows: Vec<_> = Vec::with_capacity(saga_nodes.len());

    for saga_node in saga_nodes {
        let node_id = if let Some(dag) = &dag {
            let dag_node =
                dag.get_from_saga_node_id(&saga_node.node_id).unwrap();

            let this_sub_saga_id: Option<u32> = match sub_saga_map
                .get(&saga_node.node_id)
            {
                Some(id) => {
                    // We already determined this node was part of a sub
                    // saga.
                    Some(*id)
                }

                None => {
                    // Figure out if we're in an existing sub saga
                    let mut this_sub_saga_start_node_id = None;
                    let mut this_sub_saga_id = None;

                    for (sub_saga_start_node_id, sub_saga_id) in
                        &sub_saga_starts
                    {
                        // Is there a path from the start of the sub saga to
                        // this node? If so, then this node is in the sub saga.
                        let from: u32 = sub_saga_start_node_id.0.into();
                        let to: u32 = saga_node.node_id.0.into();

                        if petgraph::algo::has_path_connecting(
                            &dag.graph,
                            from.into(),
                            to.into(),
                            None,
                        ) {
                            this_sub_saga_start_node_id =
                                Some(*sub_saga_start_node_id);
                            this_sub_saga_id = Some(*sub_saga_id);
                            break;
                        }
                    }

                    if let Some(this_sub_saga_start_node_id) =
                        this_sub_saga_start_node_id
                    {
                        // Is the sub saga over?
                        if matches!(dag_node, StenoNode::SubsagaEnd { .. }) {
                            sub_saga_starts
                                .remove(&this_sub_saga_start_node_id);
                        }
                    } else {
                        // Did a new sub saga start?
                        if matches!(dag_node, StenoNode::SubsagaStart { .. })
                            && saga_node.event_type == *"started"
                        {
                            sub_saga_starts
                                .insert(saga_node.node_id, sub_saga_counter);
                            sub_saga_counter += 1;

                            this_sub_saga_id = Some(sub_saga_counter - 1);
                        } else {
                            // Not in a sub saga
                        }
                    }

                    if let Some(this_sub_saga_id) = this_sub_saga_id {
                        sub_saga_map
                            .insert(saga_node.node_id, this_sub_saga_id);
                    }

                    this_sub_saga_id
                }
            };

            format!(
                "{}{:3}: {}",
                if let Some(this_sub_saga_id) = this_sub_saga_id {
                    format!("sub saga {:3}: ", this_sub_saga_id)
                } else {
                    String::from("")
                },
                saga_node.node_id.0,
                match dag_node {
                    StenoNode::Start { .. } => String::from("start"),
                    StenoNode::End => String::from("end"),
                    StenoNode::Action { action_name, .. } =>
                        action_name.clone(),
                    StenoNode::Constant { name, .. } => name.clone(),
                    StenoNode::SubsagaStart { saga_name, params_node_name } =>
                        format!(
                            "subsaga start {} ({})",
                            saga_name, params_node_name
                        ),
                    StenoNode::SubsagaEnd { name } =>
                        format!("subsaga end {}", name),
                },
            )
        } else {
            format!("{}", saga_node.node_id.0)
        };

        rows.push(SagaNodeRow {
            saga_id: saga_node.saga_id.0.into(),
            event_time: saga_node.event_time,
            node_id,
            event_type: saga_node.event_type,
            data: saga_node
                .data
                .map(|x| match x {
                    serde_json::Value::Null => String::from(""),
                    _ => serde_json::to_string(&x).unwrap(),
                })
                .unwrap_or(String::from("")),
        })
    }

    // Using Tabled isn't recommended: the data column could be huge, and Tabled
    // will print spaces in order to make each column the same size

    let row_char_counts: Vec<_> = rows
        .iter()
        .map(|x| {
            (
                format!("{}", x.saga_id).chars().count(),
                format!("{}", x.event_time).chars().count(),
                x.node_id.chars().count(),
                x.event_type.chars().count(),
                x.data.chars().count(),
            )
        })
        .collect();

    let (width0, width1, width2, width3): (usize, usize, usize, usize) = (
        row_char_counts.iter().map(|x| x.0).max().unwrap(),
        row_char_counts.iter().map(|x| x.1).max().unwrap(),
        std::cmp::max(
            row_char_counts.iter().map(|x| x.2).max().unwrap(),
            "node id".len(),
        ),
        std::cmp::max(
            row_char_counts.iter().map(|x| x.3).max().unwrap(),
            "event type".len(),
        ),
    );

    println!(
        "{:>width0$} | {:width1$} | {:width2$} | {:width3$} | {}",
        String::from("saga id"),
        String::from("event time"),
        String::from("node id"),
        String::from("event type"),
        String::from("data"),
    );

    println!(
        "{:>width0$} | {:width1$} | {:width2$} | {:width3$} | {}",
        (0..width0).map(|_| "-").collect::<String>(),
        (0..width1).map(|_| "-").collect::<String>(),
        (0..width2).map(|_| "-").collect::<String>(),
        (0..width3).map(|_| "-").collect::<String>(),
        String::from("---"),
    );

    for row in rows {
        println!(
            "{:>width0$} | {:width1$} | {:width2$} | {:width3$} | {}",
            row.saga_id, row.event_time, row.node_id, row.event_type, row.data,
        );
    }
}

/// List all sagas
async fn cmd_db_sagas_list(
    datastore: &DataStore,
    limit: NonZeroU32,
    args: &SagaListArgs,
) -> Result<(), anyhow::Error> {
    let sagas = datastore
        .pool_connection_for_tests()
        .await?
        .transaction_async(|conn| async move {
            use db::schema::saga::dsl;

            // Sorting by time_created requires a full table scan with the
            // current index definitions.
            conn.batch_execute_async(
                nexus_test_utils::db::ALLOW_FULL_TABLE_SCAN_SQL,
            )
            .await?;

            db::paginated(
                dsl::saga,
                dsl::time_created,
                &first_page::<dsl::time_created>(limit),
            )
            .load_async(&conn)
            .await
        })
        .await?;

    check_limit(&sagas, limit, || String::from("listing sagas"));

    print_sagas(sagas, args.show_params);

    Ok(())
}

/// List all stuck sagas
async fn cmd_db_sagas_list_stuck(
    datastore: &DataStore,
    limit: NonZeroU32,
) -> Result<(), anyhow::Error> {
    let sagas = datastore
        .pool_connection_for_tests()
        .await?
        .transaction_async(|conn| async move {
            use db::schema::saga_node_event::dsl;

            // Sorting by time_created requires a full table scan with the
            // current index definitions.
            conn.batch_execute_async(
                nexus_test_utils::db::ALLOW_FULL_TABLE_SCAN_SQL,
            )
            .await?;

            let stuck_sagas: Vec<SagaId> = db::paginated(
                dsl::saga_node_event,
                dsl::event_time,
                &first_page::<dsl::event_time>(limit),
            )
            .filter(dsl::event_type.eq(String::from("undo_failed")))
            .select(dsl::saga_id)
            .order_by(dsl::event_time)
            .load_async(&conn)
            .await?;

            use db::schema::saga::dsl as saga_dsl;

            db::paginated(
                saga_dsl::saga,
                saga_dsl::time_created,
                &first_page::<saga_dsl::time_created>(limit),
            )
            .filter(saga_dsl::id.eq_any(stuck_sagas))
            .load_async(&conn)
            .await
        })
        .await?;

    check_limit(&sagas, limit, || String::from("listing stuck sagas"));

    print_sagas(sagas, false);

    Ok(())
}

async fn get_saga(
    datastore: &DataStore,
    saga_id: Uuid,
) -> Result<Saga, anyhow::Error> {
    use db::schema::saga::dsl;

    let saga = dsl::saga
        .filter(dsl::id.eq(saga_id))
        .first_async(&*datastore.pool_connection_for_tests().await?)
        .await?;

    Ok(saga)
}

/// Show the execution of a saga
async fn cmd_db_sagas_show(
    datastore: &DataStore,
    limit: NonZeroU32,
    args: &SagaShowArgs,
) -> Result<(), anyhow::Error> {
    use db::schema::saga_node_event::dsl;

    let saga_nodes = db::paginated(
        dsl::saga_node_event,
        dsl::event_time,
        &first_page::<dsl::event_time>(limit),
    )
    .filter(dsl::saga_id.eq(args.saga_id))
    .order_by(dsl::event_time)
    .load_async(&*datastore.pool_connection_for_tests().await?)
    .await?;

    print_saga_nodes(
        Some(get_saga(datastore, args.saga_id).await?),
        saga_nodes,
    );

    Ok(())
}

/// List all sagas that unwound sucessfully
async fn cmd_db_sagas_list_unwound(
    datastore: &DataStore,
    limit: NonZeroU32,
) -> Result<(), anyhow::Error> {
    let sagas = datastore
        .pool_connection_for_tests()
        .await?
        .transaction_async(|conn| async move {
            use db::schema::saga_node_event::dsl;

            // Sorting by time_created requires a full table scan with the
            // current index definitions.
            conn.batch_execute_async(
                nexus_test_utils::db::ALLOW_FULL_TABLE_SCAN_SQL,
            )
            .await?;

            let undo_failed_sagas: HashSet<SagaId> = db::paginated(
                dsl::saga_node_event,
                dsl::event_time,
                &first_page::<dsl::event_time>(limit),
            )
            .filter(dsl::event_type.eq(String::from("undo_failed")))
            .select(dsl::saga_id)
            .order_by(dsl::event_time)
            .load_async(&conn)
            .await?
            .into_iter()
            .collect();

            let undo_started_sagas: HashSet<SagaId> = db::paginated(
                dsl::saga_node_event,
                dsl::event_time,
                &first_page::<dsl::event_time>(limit),
            )
            .filter(dsl::event_type.eq(String::from("undo_started")))
            .select(dsl::saga_id)
            .order_by(dsl::event_time)
            .load_async(&conn)
            .await?
            .into_iter()
            .collect();

            // A saga successfully unwound if it started unwinding and didn't
            // fail for any of the nodes.
            let sagas: Vec<_> = undo_started_sagas
                .difference(&undo_failed_sagas)
                .cloned()
                .collect();

            use db::schema::saga::dsl as saga_dsl;

            db::paginated(
                saga_dsl::saga,
                saga_dsl::time_created,
                &first_page::<saga_dsl::time_created>(limit),
            )
            .filter(saga_dsl::id.eq_any(sagas))
            .load_async(&conn)
            .await
        })
        .await?;

    check_limit(&sagas, limit, || {
        String::from("listing sagas that successfully unwound")
    });

    print_sagas(sagas, false);

    Ok(())
}

/// Show any failing nodes
async fn cmd_db_sagas_list_failing(
    datastore: &DataStore,
    limit: NonZeroU32,
) -> Result<(), anyhow::Error> {
    let saga_nodes = datastore
        .pool_connection_for_tests()
        .await?
        .transaction_async(|conn| async move {
            use db::schema::saga_node_event::dsl;

            // Sorting by event_time without selecting by id requires a full
            // table scan with the current index definitions.
            conn.batch_execute_async(
                nexus_test_utils::db::ALLOW_FULL_TABLE_SCAN_SQL,
            )
            .await?;

            db::paginated(
                dsl::saga_node_event,
                dsl::event_time,
                &first_page::<dsl::event_time>(limit),
            )
            .filter(dsl::event_type.eq(String::from("failed")))
            .order_by(dsl::event_time)
            .load_async(&conn)
            .await
        })
        .await?;

    check_limit(&saga_nodes, limit, || {
        String::from("listing failing saga nodes")
    });

    print_saga_nodes(None, saga_nodes);

    Ok(())
}

/// List any sagas which overlap execution with this one
async fn cmd_db_sagas_list_overlapping(
    datastore: &DataStore,
    limit: NonZeroU32,
    args: &SagaOverlappingArgs,
) -> Result<(), anyhow::Error> {
    // First, get the saga nodes for this saga
    let saga_nodes: Vec<SagaNodeEvent> = {
        use db::schema::saga_node_event::dsl;

        let saga_nodes = db::paginated(
            dsl::saga_node_event,
            dsl::event_time,
            &first_page::<dsl::event_time>(limit),
        )
        .filter(dsl::saga_id.eq(args.saga_id))
        .order_by(dsl::event_time)
        .load_async(&*datastore.pool_connection_for_tests().await?)
        .await?;

        check_limit(&saga_nodes, limit, || String::from("listing saga nodes"));

        saga_nodes
    };

    // Then, find each saga whose saga nodes lie between the start and end nodes
    // for this saga. Remember to remove this saga from the list.
    let start = saga_nodes[0].event_time;
    let end = saga_nodes[saga_nodes.len() - 1].event_time;

    let sagas: Vec<Saga> = datastore
        .pool_connection_for_tests()
        .await?
        .transaction_async(|conn| async move {
            use db::schema::saga_node_event::dsl;

            // Sorting by time_created requires a full table scan with the
            // current index definitions.
            conn.batch_execute_async(
                nexus_test_utils::db::ALLOW_FULL_TABLE_SCAN_SQL,
            )
            .await?;

            let saga_ids: Vec<SagaId> = db::paginated(
                dsl::saga_node_event,
                dsl::saga_id,
                &first_page::<dsl::saga_id>(limit),
            )
            .filter(dsl::event_time.le(end).and(dsl::event_time.ge(start)))
            .select(dsl::saga_id)
            .load_async(&conn)
            .await?;

            use db::schema::saga::dsl as saga_dsl;

            db::paginated(
                saga_dsl::saga,
                saga_dsl::time_created,
                &first_page::<saga_dsl::time_created>(limit),
            )
            .filter(saga_dsl::id.eq_any(saga_ids))
            .load_async(&conn)
            .await
        })
        .await?;

    check_limit(&sagas, limit, || String::from("listing overlapping sagas"));

    if args.id_only {
        for saga in sagas {
            println!("{}", saga.id.0 .0);
        }
    } else {
        print_sagas(sagas, false);
    }

    Ok(())
}

/// Show multiple saga executions along a timeline
async fn cmd_db_sagas_list_interleave(
    datastore: &DataStore,
    limit: NonZeroU32,
    args: &SagaInterleaveArgs,
) -> Result<(), anyhow::Error> {
    // Print the sagas first
    let sagas = datastore
        .pool_connection_for_tests()
        .await?
        .transaction_async(|conn| async move {
            use db::schema::saga::dsl;

            db::paginated(dsl::saga, dsl::id, &first_page::<dsl::id>(limit))
                .filter(dsl::id.eq_any(args.saga_id.clone()))
                .load_async(&conn)
                .await
        })
        .await?;

    check_limit(&sagas, limit, || String::from("listing sagas"));

    // When listing interleaved sagas, we want to know if there are sagas with
    // duplicate start params.
    print_sagas(sagas, true);
    println!();

    // First, get all the saga nodes for each saga
    use db::schema::saga_node_event::dsl;

    let saga_nodes: Vec<SagaNodeEvent> = db::paginated(
        dsl::saga_node_event,
        dsl::event_time,
        &first_page::<dsl::event_time>(limit),
    )
    .filter(dsl::saga_id.eq_any(args.saga_id.clone()))
    .order_by(dsl::event_time)
    .load_async(&*datastore.pool_connection_for_tests().await?)
    .await?;

    check_limit(&saga_nodes, limit, || String::from("listing saga nodes"));

    let mut rows: Vec<Vec<String>> = Vec::with_capacity(saga_nodes.len());
    let saga_id_to_column: BTreeMap<Uuid, usize> = args
        .saga_id
        .iter()
        .cloned()
        .enumerate()
        .map(|(i, id)| (id, i))
        .collect();

    {
        let mut title_row: Vec<String> =
            Vec::with_capacity(args.saga_id.len() + 1);
        title_row.resize(args.saga_id.len() + 1, String::from(""));

        title_row[0] = String::from("event time");

        for saga_id in &args.saga_id {
            let col = saga_id_to_column[&saga_id] + 1;

            // Print which column maps to a saga
            println!("saga {} = {}", col - 1, saga_id);

            title_row[col] = format!("{}", col - 1);
        }
        println!();

        rows.push(title_row);

        let mut divider_row: Vec<String> =
            Vec::with_capacity(args.saga_id.len() + 1);
        divider_row.resize(args.saga_id.len() + 1, String::from(""));

        for i in 0..divider_row.len() {
            divider_row[i] = String::from("---");
        }

        rows.push(divider_row);
    }

    let mut executing: Vec<bool> = Vec::with_capacity(args.saga_id.len());
    executing.resize(args.saga_id.len(), false);

    for saga_node in saga_nodes {
        let mut row: Vec<String> = Vec::with_capacity(args.saga_id.len() + 1);
        row.resize(args.saga_id.len() + 1, String::from(""));

        row[0] = saga_node.event_time.to_string();

        let this_sagas_col = saga_id_to_column[&saga_node.saga_id.0 .0];

        // draw block if node is executing
        for col in 0..args.saga_id.len() {
            if col == this_sagas_col {
                row[col + 1] =
                    format!("{} {}", saga_node.node_id.0, saga_node.event_type);
            } else {
                if executing[col] {
                    row[col + 1] = String::from("▒");
                }
            }
        }

        let currently_executing = match saga_node.event_type.as_str() {
            "started" => true,
            "succeeded" => false,

            "failed" => false,
            "undo_started" => true,
            "undo_finished" => false,

            _ => panic!("unknown event type {}", saga_node.event_type),
        };

        executing[this_sagas_col] = currently_executing;

        rows.push(row);
    }

    let col_char_max: Vec<usize> = {
        let row_col_char_counts: Vec<Vec<usize>> = rows
            .iter()
            .map(|x: &Vec<String>| {
                x.iter().map(|y: &String| y.chars().count()).collect()
            })
            .collect();

        let mut col_char_max: Vec<usize> = vec![0; args.saga_id.len() + 1];

        for row in row_col_char_counts {
            for (i, col) in row.iter().enumerate() {
                col_char_max[i] = std::cmp::max(col_char_max[i], *col);
            }
        }

        col_char_max
    };

    for row in rows {
        for (width, col) in std::iter::zip(col_char_max.iter(), row) {
            print!("{:>width$} |", col);
        }
        println!();
    }
=======
/// Validate the `volume_references` column of the region snapshots table
async fn cmd_db_validate_volume_references(
    datastore: &DataStore,
    limit: NonZeroU32,
) -> Result<(), anyhow::Error> {
    // First, get all region snapshot records
    let region_snapshots: Vec<RegionSnapshot> = {
        let region_snapshots: Vec<RegionSnapshot> = datastore
            .pool_connection_for_tests()
            .await?
            .transaction_async(|conn| async move {
                // Selecting all region snapshots requires a full table scan
                conn.batch_execute_async(ALLOW_FULL_TABLE_SCAN_SQL).await?;

                use db::schema::region_snapshot::dsl;
                dsl::region_snapshot
                    .select(RegionSnapshot::as_select())
                    .get_results_async(&conn)
                    .await
            })
            .await?;

        check_limit(&region_snapshots, limit, || {
            String::from("listing region snapshots")
        });

        region_snapshots
    };

    #[derive(Tabled)]
    struct Row {
        dataset_id: Uuid,
        region_id: Uuid,
        snapshot_id: Uuid,
        error: String,
    }

    let mut rows = Vec::new();

    // Then, for each, make sure that the `volume_references` matches what is in
    // the volume table
    for region_snapshot in region_snapshots {
        let matching_volumes: Vec<Volume> = {
            let snapshot_addr = region_snapshot.snapshot_addr.clone();

            let matching_volumes = datastore
                .pool_connection_for_tests()
                .await?
                .transaction_async(|conn| async move {
                    // Selecting all volumes based on the data column requires a
                    // full table scan
                    conn.batch_execute_async(ALLOW_FULL_TABLE_SCAN_SQL).await?;

                    let pattern = format!("%{}%", &snapshot_addr);

                    use db::schema::volume::dsl;

                    // Find all volumes that have not been deleted that contain
                    // this snapshot_addr. If a Volume has been soft deleted,
                    // then the region snapshot record should have had its
                    // volume references column updated accordingly.
                    dsl::volume
                        .filter(dsl::time_deleted.is_null())
                        .filter(dsl::data.like(pattern))
                        .select(Volume::as_select())
                        .get_results_async(&conn)
                        .await
                })
                .await?;

            check_limit(&matching_volumes, limit, || {
                String::from("finding matching volumes")
            });

            matching_volumes
        };

        // The Crucible Agent will reuse ports for regions and running snapshots
        // when they're deleted. Check that the matching volume construction requests
        // reference this snapshot addr as a read-only target.
        let matching_volumes = matching_volumes
            .into_iter()
            .filter(|volume| {
                let vcr: VolumeConstructionRequest =
                    serde_json::from_str(&volume.data()).unwrap();

                let mut targets = CrucibleTargets::default();
                read_only_resources_associated_with_volume(&vcr, &mut targets);

                targets
                    .read_only_targets
                    .contains(&region_snapshot.snapshot_addr)
            })
            .count();

        if matching_volumes != region_snapshot.volume_references as usize {
            rows.push(Row {
                dataset_id: region_snapshot.dataset_id,
                region_id: region_snapshot.region_id,
                snapshot_id: region_snapshot.snapshot_id,
                error: format!(
                    "record has {} volume references when it should be {}!",
                    region_snapshot.volume_references, matching_volumes,
                ),
            });
        } else {
            // The volume references are correct, but additionally check to see
            // deleting is true when matching_volumes is 0. Be careful: in the
            // snapshot create saga, the region snapshot record is created
            // before the snapshot's volume is inserted into the DB. There's a
            // time between these operations that this function would flag that
            // this region snapshot should have `deleting` set to true.

            if matching_volumes == 0 && !region_snapshot.deleting {
                rows.push(Row {
                    dataset_id: region_snapshot.dataset_id,
                    region_id: region_snapshot.region_id,
                    snapshot_id: region_snapshot.snapshot_id,
                    error: String::from(
                        "record has 0 volume references but deleting is false!",
                    ),
                });
            }
        }
    }

    let table = tabled::Table::new(rows)
        .with(tabled::settings::Style::empty())
        .to_string();

    println!("{}", table);
>>>>>>> b114324f

    Ok(())
}

<<<<<<< HEAD
// Regions

/// List all regions
async fn cmd_db_regions_list(
    datastore: &DataStore,
    limit: NonZeroU32,
    args: &RegionListArgs,
) -> Result<(), anyhow::Error> {
    use db::schema::region::dsl;

    let regions: Vec<Region> =
        db::paginated(dsl::region, dsl::id, &first_page::<dsl::id>(limit))
            .select(Region::as_select())
            .load_async(&*datastore.pool_connection_for_tests().await?)
            .await?;

    check_limit(&regions, limit, || String::from("listing regions"));

    if args.id_only {
        for region in regions {
            println!("{}", region.id());
        }
    } else {
        #[derive(Tabled)]
        struct RegionRow {
            id: Uuid,
            dataset_id: Uuid,
            volume_id: Uuid,
            block_size: i64,
            blocks_per_extent: u64,
            extent_count: u64,
        }

        let rows: Vec<_> = regions
            .into_iter()
            .map(|region: Region| RegionRow {
                id: region.id(),
                dataset_id: region.dataset_id(),
                volume_id: region.volume_id(),
                block_size: region.block_size().into(),
                blocks_per_extent: region.blocks_per_extent(),
                extent_count: region.extent_count(),
            })
            .collect();

        let table = tabled::Table::new(rows)
            .with(tabled::settings::Style::psql())
            .to_string();

        println!("{}", table);
    }

    Ok(())
}

/// Find what is using a region
async fn cmd_db_regions_used_by(
    datastore: &DataStore,
    limit: NonZeroU32,
    args: &RegionUsedByArgs,
) -> Result<(), anyhow::Error> {
    use db::schema::region::dsl;

    let regions: Vec<Region> =
        db::paginated(dsl::region, dsl::id, &first_page::<dsl::id>(limit))
            .filter(dsl::id.eq_any(args.region_id.clone()))
            .select(Region::as_select())
            .load_async(&*datastore.pool_connection_for_tests().await?)
            .await?;

    check_limit(&regions, limit, || String::from("listing regions"));

    let volumes: Vec<Uuid> = regions.iter().map(|x| x.volume_id()).collect();

    let disks_used: Vec<Disk> = {
        let volumes = volumes.clone();
        datastore
            .pool_connection_for_tests()
            .await?
            .transaction_async(|conn| async move {
                use db::schema::disk::dsl;

                conn.batch_execute_async(
                    nexus_test_utils::db::ALLOW_FULL_TABLE_SCAN_SQL,
                )
                .await?;

                db::paginated(dsl::disk, dsl::id, &first_page::<dsl::id>(limit))
                    .filter(dsl::volume_id.eq_any(volumes))
                    .select(Disk::as_select())
                    .load_async(&conn)
                    .await
            })
            .await?
    };

    check_limit(&disks_used, limit, || String::from("listing disks used"));

    let snapshots_used: Vec<Snapshot> = {
        let volumes = volumes.clone();
        datastore
            .pool_connection_for_tests()
            .await?
            .transaction_async(|conn| async move {
                use db::schema::snapshot::dsl;

                conn.batch_execute_async(
                    nexus_test_utils::db::ALLOW_FULL_TABLE_SCAN_SQL,
                )
                .await?;

                db::paginated(
                    dsl::snapshot,
                    dsl::id,
                    &first_page::<dsl::id>(limit),
                )
                .filter(
                    dsl::volume_id
                        .eq_any(volumes.clone())
                        .or(dsl::destination_volume_id.eq_any(volumes.clone())),
                )
                .select(Snapshot::as_select())
                .load_async(&conn)
                .await
            })
            .await?
    };

    check_limit(&snapshots_used, limit, || {
        String::from("listing snapshots used")
    });

    let images_used: Vec<Image> = {
        let volumes = volumes.clone();
        datastore
            .pool_connection_for_tests()
            .await?
            .transaction_async(|conn| async move {
                use db::schema::image::dsl;

                conn.batch_execute_async(
                    nexus_test_utils::db::ALLOW_FULL_TABLE_SCAN_SQL,
                )
                .await?;

                db::paginated(
                    dsl::image,
                    dsl::id,
                    &first_page::<dsl::id>(limit),
                )
                .filter(dsl::volume_id.eq_any(volumes))
                .select(Image::as_select())
                .load_async(&conn)
                .await
            })
            .await?
    };

    check_limit(&images_used, limit, || String::from("listing images used"));

    #[derive(Tabled)]
    struct RegionRow {
        id: Uuid,
        volume_id: Uuid,
        usage_type: String,
        usage_id: String,
        usage_name: String,
        deleted: bool,
    }

    let rows: Vec<_> = regions
        .into_iter()
        .map(|region: Region| {
            if let Some(image) =
                images_used.iter().find(|x| x.volume_id == region.volume_id())
            {
                RegionRow {
                    id: region.id(),
                    volume_id: region.volume_id(),

                    usage_type: String::from("image"),
                    usage_id: image.id().to_string(),
                    usage_name: image.name().to_string(),
                    deleted: image.time_deleted().is_some(),
                }
            } else if let Some(snapshot) = snapshots_used
                .iter()
                .find(|x| x.volume_id == region.volume_id())
            {
                RegionRow {
                    id: region.id(),
                    volume_id: region.volume_id(),

                    usage_type: String::from("snapshot"),
                    usage_id: snapshot.id().to_string(),
                    usage_name: snapshot.name().to_string(),
                    deleted: snapshot.time_deleted().is_some(),
                }
            } else if let Some(snapshot) = snapshots_used
                .iter()
                .find(|x| x.destination_volume_id == region.volume_id())
            {
                RegionRow {
                    id: region.id(),
                    volume_id: region.volume_id(),

                    usage_type: String::from("snapshot dest"),
                    usage_id: snapshot.id().to_string(),
                    usage_name: snapshot.name().to_string(),
                    deleted: snapshot.time_deleted().is_some(),
                }
            } else if let Some(disk) =
                disks_used.iter().find(|x| x.volume_id == region.volume_id())
            {
                RegionRow {
                    id: region.id(),
                    volume_id: region.volume_id(),

                    usage_type: String::from("disk"),
                    usage_id: disk.id().to_string(),
                    usage_name: disk.name().to_string(),
                    deleted: disk.time_deleted().is_some(),
                }
            } else {
                RegionRow {
                    id: region.id(),
                    volume_id: region.volume_id(),

                    usage_type: String::from("unknown!"),
                    usage_id: String::from(""),
                    usage_name: String::from(""),
                    deleted: false,
                }
            }
        })
        .collect();

    let table = tabled::Table::new(rows)
        .with(tabled::settings::Style::psql())
        .to_string();

    println!("{}", table);

    Ok(())
}

/// Find deleted volume regions
async fn cmd_db_regions_find_deleted(
    datastore: &DataStore,
) -> Result<(), anyhow::Error> {
    let datasets_regions_volumes =
        datastore.find_deleted_volume_regions().await?;

    #[derive(Tabled)]
    struct Row {
        dataset_id: Uuid,
        region_id: Uuid,
        volume_id: Uuid,
    }

    let rows: Vec<Row> = datasets_regions_volumes
        .into_iter()
        .map(|row| {
            let (dataset, region, volume) = row;

            Row {
                dataset_id: dataset.id(),
                region_id: region.id(),
                volume_id: volume.id(),
            }
        })
        .collect();

    let table = tabled::Table::new(rows)
        .with(tabled::settings::Style::psql())
=======
async fn cmd_db_validate_region_snapshots(
    datastore: &DataStore,
    limit: NonZeroU32,
) -> Result<(), anyhow::Error> {
    let mut regions_to_snapshots_map: BTreeMap<Uuid, HashSet<Uuid>> =
        BTreeMap::default();

    // First, get all region snapshot records (with their corresponding dataset)
    let datasets_and_region_snapshots: Vec<(Dataset, RegionSnapshot)> = {
        let datasets_region_snapshots: Vec<(Dataset, RegionSnapshot)> =
            datastore
                .pool_connection_for_tests()
                .await?
                .transaction_async(|conn| async move {
                    // Selecting all datasets and region snapshots requires a full table scan
                    conn.batch_execute_async(ALLOW_FULL_TABLE_SCAN_SQL).await?;

                    use db::schema::dataset::dsl as dataset_dsl;
                    use db::schema::region_snapshot::dsl;

                    dsl::region_snapshot
                        .inner_join(
                            dataset_dsl::dataset
                                .on(dsl::dataset_id.eq(dataset_dsl::id)),
                        )
                        .select((
                            Dataset::as_select(),
                            RegionSnapshot::as_select(),
                        ))
                        .get_results_async(&conn)
                        .await
                })
                .await?;

        check_limit(&datasets_region_snapshots, limit, || {
            String::from("listing datasets and region snapshots")
        });

        datasets_region_snapshots
    };

    #[derive(Tabled)]
    struct Row {
        dataset_id: Uuid,
        region_id: Uuid,
        snapshot_id: Uuid,
        dataset_addr: std::net::SocketAddrV6,
        error: String,
    }

    let mut rows = Vec::new();

    // Then, for each one, reconcile with the corresponding Crucible Agent: do
    // the region_snapshot records match reality?
    for (dataset, region_snapshot) in datasets_and_region_snapshots {
        regions_to_snapshots_map
            .entry(region_snapshot.region_id)
            .or_default()
            .insert(region_snapshot.snapshot_id);

        use crucible_agent_client::types::RegionId;
        use crucible_agent_client::types::State;
        use crucible_agent_client::Client as CrucibleAgentClient;

        let url = format!("http://{}", dataset.address());
        let client = CrucibleAgentClient::new(&url);

        let actual_region_snapshots = client
            .region_get_snapshots(&RegionId(
                region_snapshot.region_id.to_string(),
            ))
            .await?;

        let snapshot_id = region_snapshot.snapshot_id.to_string();

        if actual_region_snapshots
            .snapshots
            .iter()
            .any(|x| x.name == snapshot_id)
        {
            // A snapshot currently exists, matching the database entry
        } else {
            // In this branch, there's a database entry for a snapshot that was
            // deleted. Due to how the snapshot create saga is currently
            // written, a database entry would not have been created unless a
            // snapshot was successfully made: unless that saga changes, we can
            // be reasonably sure that this snapshot existed at some point.

            match actual_region_snapshots.running_snapshots.get(&snapshot_id) {
                Some(running_snapshot) => {
                    match running_snapshot.state {
                        State::Destroyed | State::Failed => {
                            // In this branch, we can be sure a snapshot previously
                            // existed and was deleted: a running snapshot was made
                            // from it, then deleted, and the snapshot does not
                            // currently exist in the list of snapshots for this
                            // region. This record should be deleted.

                            // Before recommending anything, validate the higher
                            // level Snapshot object too: it should have been
                            // destroyed.

                            let snapshot: Snapshot = {
                                use db::schema::snapshot::dsl;

                                dsl::snapshot
                                    .filter(
                                        dsl::id.eq(region_snapshot.snapshot_id),
                                    )
                                    .select(Snapshot::as_select())
                                    .first_async(
                                        &*datastore
                                            .pool_connection_for_tests()
                                            .await?,
                                    )
                                    .await?
                            };

                            if snapshot.time_deleted().is_some() {
                                // This is ok - Nexus currently soft-deletes its
                                // resource records.
                                rows.push(Row {
                                    dataset_id: region_snapshot.dataset_id,
                                    region_id: region_snapshot.region_id,
                                    snapshot_id: region_snapshot.snapshot_id,
                                    dataset_addr: dataset.address(),
                                    error: String::from(
                                        "region snapshot was deleted, please remove its record",
                                    ),
                                });
                            } else {
                                // If the higher level Snapshot was _not_
                                // deleted, this is a Nexus bug: something told
                                // the Agent to delete the snapshot when the
                                // higher level Snapshot was not deleted!

                                rows.push(Row {
                                    dataset_id: region_snapshot.dataset_id,
                                    region_id: region_snapshot.region_id,
                                    snapshot_id: region_snapshot.snapshot_id,
                                    dataset_addr: dataset.address(),
                                    error: String::from(
                                        "NEXUS BUG: region snapshot was deleted, but the higher level snapshot was not!",
                                    ),
                                });
                            }
                        }

                        State::Requested
                        | State::Created
                        | State::Tombstoned => {
                            // The agent is in a bad state: we did not find the
                            // snapshot in the list of snapshots for this
                            // region, but either:
                            //
                            // - there's a requested or existing running
                            //   snapshot for it, or
                            //
                            // - there's a running snapshot that should have
                            //   been completely deleted before the snapshot
                            //   itself was deleted.
                            //
                            // This should have never been allowed to happen by
                            // the Agent, so it's a bug.

                            rows.push(Row {
                                dataset_id: region_snapshot.dataset_id,
                                region_id: region_snapshot.region_id,
                                snapshot_id: region_snapshot.snapshot_id,
                                dataset_addr: dataset.address(),
                                error: format!(
                                    "AGENT BUG: region snapshot was deleted but has a running snapshot in state {:?}!",
                                    running_snapshot.state,
                                ),
                            });
                        }
                    }
                }

                None => {
                    // A running snapshot never existed for this snapshot
                }
            }
        }
    }

    // Second, get all regions
    let datasets_and_regions: Vec<(Dataset, Region)> = {
        let datasets_and_regions: Vec<(Dataset, Region)> = datastore
            .pool_connection_for_tests()
            .await?
            .transaction_async(|conn| async move {
                // Selecting all datasets and regions requires a full table scan
                conn.batch_execute_async(ALLOW_FULL_TABLE_SCAN_SQL).await?;

                use db::schema::dataset::dsl as dataset_dsl;
                use db::schema::region::dsl;

                dsl::region
                    .inner_join(
                        dataset_dsl::dataset
                            .on(dsl::dataset_id.eq(dataset_dsl::id)),
                    )
                    .select((Dataset::as_select(), Region::as_select()))
                    .get_results_async(&conn)
                    .await
            })
            .await?;

        check_limit(&datasets_and_regions, limit, || {
            String::from("listing datasets and regions")
        });

        datasets_and_regions
    };

    // Reconcile with the Crucible agents: are there snapshots that Nexus does
    // not know about?
    for (dataset, region) in datasets_and_regions {
        use crucible_agent_client::types::RegionId;
        use crucible_agent_client::types::State;
        use crucible_agent_client::Client as CrucibleAgentClient;

        let url = format!("http://{}", dataset.address());
        let client = CrucibleAgentClient::new(&url);

        let actual_region_snapshots = client
            .region_get_snapshots(&RegionId(region.id().to_string()))
            .await?;

        let default = HashSet::default();
        let nexus_region_snapshots: &HashSet<Uuid> =
            regions_to_snapshots_map.get(&region.id()).unwrap_or(&default);

        for actual_region_snapshot in &actual_region_snapshots.snapshots {
            let snapshot_id: Uuid = actual_region_snapshot.name.parse()?;
            if !nexus_region_snapshots.contains(&snapshot_id) {
                rows.push(Row {
                    dataset_id: dataset.id(),
                    region_id: region.id(),
                    snapshot_id,
                    dataset_addr: dataset.address(),
                    error: String::from(
                        "Nexus does not know about this snapshot!",
                    ),
                });
            }
        }

        for (_, actual_region_running_snapshot) in
            &actual_region_snapshots.running_snapshots
        {
            let snapshot_id: Uuid =
                actual_region_running_snapshot.name.parse()?;

            match actual_region_running_snapshot.state {
                State::Destroyed | State::Failed | State::Tombstoned => {
                    // don't check, Nexus would consider this gone
                }

                State::Requested | State::Created => {
                    if !nexus_region_snapshots.contains(&snapshot_id) {
                        rows.push(Row {
                            dataset_id: dataset.id(),
                            region_id: region.id(),
                            snapshot_id,
                            dataset_addr: dataset.address(),
                            error: String::from(
                                "Nexus does not know about this running snapshot!"
                            ),
                        });
                    }
                }
            }
        }
    }

    let table = tabled::Table::new(rows)
        .with(tabled::settings::Style::empty())
>>>>>>> b114324f
        .to_string();

    println!("{}", table);

    Ok(())
}

fn print_name(
    prefix: &str,
    name: &str,
    maybe_records: Result<Vec<DnsRecord>, anyhow::Error>,
) {
    let records = match maybe_records {
        Ok(records) => records,
        Err(error) => {
            println!(
                "{}  {:50} (failed to parse record data: {:#})",
                prefix, name, error
            );
            return;
        }
    };

    if records.len() == 1 {
        match &records[0] {
            DnsRecord::Srv(_) => (),
            DnsRecord::Aaaa(_) | DnsRecord::A(_) => {
                println!(
                    "{}  {:50} {}",
                    prefix,
                    name,
                    format_record(&records[0])
                );
                return;
            }
        }
    }

    println!("{}  {:50} (records: {})", prefix, name, records.len());
    for r in &records {
        println!("{}      {}", prefix, format_record(r));
    }
}

fn format_record(record: &DnsRecord) -> impl Display {
    match record {
        DnsRecord::A(addr) => format!("A    {}", addr),
        DnsRecord::Aaaa(addr) => format!("AAAA {}", addr),
        DnsRecord::Srv(Srv { port, target, .. }) => {
            format!("SRV  port {:5} {}", port, target)
        }
    }
}

// Inventory

async fn cmd_db_inventory(
    opctx: &OpContext,
    datastore: &DataStore,
    limit: NonZeroU32,
    inventory_args: &InventoryArgs,
) -> Result<(), anyhow::Error> {
    let conn = datastore.pool_connection_for_tests().await?;
    match inventory_args.command {
        InventoryCommands::BaseboardIds => {
            cmd_db_inventory_baseboard_ids(&conn, limit).await
        }
        InventoryCommands::Cabooses => {
            cmd_db_inventory_cabooses(&conn, limit).await
        }
        InventoryCommands::Collections(CollectionsArgs {
            command: CollectionsCommands::List,
        }) => cmd_db_inventory_collections_list(&conn, limit).await,
        InventoryCommands::Collections(CollectionsArgs {
            command:
                CollectionsCommands::Show(CollectionsShowArgs {
                    id,
                    show_long_strings,
                }),
        }) => {
            let long_string_formatter =
                LongStringFormatter { show_long_strings };
            cmd_db_inventory_collections_show(
                opctx,
                datastore,
                id,
                limit,
                long_string_formatter,
            )
            .await
        }
        InventoryCommands::RotPages => {
            cmd_db_inventory_rot_pages(&conn, limit).await
        }
    }
}

async fn cmd_db_inventory_baseboard_ids(
    conn: &DataStoreConnection<'_>,
    limit: NonZeroU32,
) -> Result<(), anyhow::Error> {
    #[derive(Tabled)]
    #[tabled(rename_all = "SCREAMING_SNAKE_CASE")]
    struct BaseboardRow {
        id: Uuid,
        part_number: String,
        serial_number: String,
    }

    use db::schema::hw_baseboard_id::dsl;
    let baseboard_ids = dsl::hw_baseboard_id
        .order_by((dsl::part_number, dsl::serial_number))
        .limit(i64::from(u32::from(limit)))
        .select(HwBaseboardId::as_select())
        .load_async(&**conn)
        .await
        .context("loading baseboard ids")?;
    check_limit(&baseboard_ids, limit, || "loading baseboard ids");

    let rows = baseboard_ids.into_iter().map(|baseboard_id| BaseboardRow {
        id: baseboard_id.id,
        part_number: baseboard_id.part_number,
        serial_number: baseboard_id.serial_number,
    });
    let table = tabled::Table::new(rows)
        .with(tabled::settings::Style::empty())
        .with(tabled::settings::Padding::new(0, 1, 0, 0))
        .to_string();

    println!("{}", table);

    Ok(())
}

async fn cmd_db_inventory_cabooses(
    conn: &DataStoreConnection<'_>,
    limit: NonZeroU32,
) -> Result<(), anyhow::Error> {
    #[derive(Tabled)]
    #[tabled(rename_all = "SCREAMING_SNAKE_CASE")]
    struct CabooseRow {
        id: Uuid,
        board: String,
        git_commit: String,
        name: String,
        version: String,
    }

    use db::schema::sw_caboose::dsl;
    let mut cabooses = dsl::sw_caboose
        .limit(i64::from(u32::from(limit)))
        .select(SwCaboose::as_select())
        .load_async(&**conn)
        .await
        .context("loading cabooses")?;
    check_limit(&cabooses, limit, || "loading cabooses");
    cabooses.sort();

    let rows = cabooses.into_iter().map(|caboose| CabooseRow {
        id: caboose.id,
        board: caboose.board,
        name: caboose.name,
        version: caboose.version,
        git_commit: caboose.git_commit,
    });
    let table = tabled::Table::new(rows)
        .with(tabled::settings::Style::empty())
        .with(tabled::settings::Padding::new(0, 1, 0, 0))
        .to_string();

    println!("{}", table);

    Ok(())
}

async fn cmd_db_inventory_rot_pages(
    conn: &DataStoreConnection<'_>,
    limit: NonZeroU32,
) -> Result<(), anyhow::Error> {
    #[derive(Tabled)]
    #[tabled(rename_all = "SCREAMING_SNAKE_CASE")]
    struct RotPageRow {
        id: Uuid,
        data_base64: String,
    }

    use db::schema::sw_root_of_trust_page::dsl;
    let mut rot_pages = dsl::sw_root_of_trust_page
        .limit(i64::from(u32::from(limit)))
        .select(SwRotPage::as_select())
        .load_async(&**conn)
        .await
        .context("loading rot_pages")?;
    check_limit(&rot_pages, limit, || "loading rot_pages");
    rot_pages.sort();

    let rows = rot_pages.into_iter().map(|rot_page| RotPageRow {
        id: rot_page.id,
        data_base64: rot_page.data_base64,
    });
    let table = tabled::Table::new(rows)
        .with(tabled::settings::Style::empty())
        .with(tabled::settings::Padding::new(0, 1, 0, 0))
        .to_string();

    println!("{}", table);

    Ok(())
}

async fn cmd_db_inventory_collections_list(
    conn: &DataStoreConnection<'_>,
    limit: NonZeroU32,
) -> Result<(), anyhow::Error> {
    #[derive(Tabled)]
    #[tabled(rename_all = "SCREAMING_SNAKE_CASE")]
    struct CollectionRow {
        id: Uuid,
        started: String,
        took: String,
        nsps: i64,
        nerrors: i64,
    }

    let collections = {
        use db::schema::inv_collection::dsl;
        dsl::inv_collection
            .order_by(dsl::time_started)
            .limit(i64::from(u32::from(limit)))
            .select(InvCollection::as_select())
            .load_async(&**conn)
            .await
            .context("loading collections")?
    };
    check_limit(&collections, limit, || "loading collections");

    let mut rows = Vec::new();
    for collection in collections {
        let nerrors = {
            use db::schema::inv_collection_error::dsl;
            dsl::inv_collection_error
                .filter(dsl::inv_collection_id.eq(collection.id))
                .select(diesel::dsl::count_star())
                .first_async(&**conn)
                .await
                .context("counting errors")?
        };

        let nsps = {
            use db::schema::inv_service_processor::dsl;
            dsl::inv_service_processor
                .filter(dsl::inv_collection_id.eq(collection.id))
                .select(diesel::dsl::count_star())
                .first_async(&**conn)
                .await
                .context("counting SPs")?
        };

        let took = format!(
            "{} ms",
            collection
                .time_done
                .signed_duration_since(&collection.time_started)
                .num_milliseconds()
        );
        rows.push(CollectionRow {
            id: collection.id,
            started: humantime::format_rfc3339_seconds(
                collection.time_started.into(),
            )
            .to_string(),
            took,
            nsps,
            nerrors,
        });
    }

    let table = tabled::Table::new(rows)
        .with(tabled::settings::Style::empty())
        .with(tabled::settings::Padding::new(0, 1, 0, 0))
        .to_string();

    println!("{}", table);

    Ok(())
}

async fn cmd_db_inventory_collections_show(
    opctx: &OpContext,
    datastore: &DataStore,
    id: Uuid,
    limit: NonZeroU32,
    long_string_formatter: LongStringFormatter,
) -> Result<(), anyhow::Error> {
    let (collection, incomplete) = datastore
        .inventory_collection_read_best_effort(opctx, id, limit)
        .await
        .context("reading collection")?;
    if incomplete {
        limit_error(limit, || "loading collection");
    }

    inv_collection_print(&collection).await?;
    let nerrors = inv_collection_print_errors(&collection).await?;
    inv_collection_print_devices(&collection, &long_string_formatter).await?;

    if nerrors > 0 {
        eprintln!(
            "warning: {} collection error{} {} reported above",
            nerrors,
            if nerrors == 1 { "" } else { "s" },
            if nerrors == 1 { "was" } else { "were" },
        );
    }

    Ok(())
}

async fn inv_collection_print(
    collection: &Collection,
) -> Result<(), anyhow::Error> {
    println!("collection: {}", collection.id);
    println!(
        "collector:  {}{}",
        collection.collector,
        if collection.collector.parse::<Uuid>().is_ok() {
            " (likely a Nexus instance)"
        } else {
            ""
        }
    );
    println!(
        "started:    {}",
        humantime::format_rfc3339_millis(collection.time_started.into())
    );
    println!(
        "done:       {}",
        humantime::format_rfc3339_millis(collection.time_done.into())
    );

    Ok(())
}

async fn inv_collection_print_errors(
    collection: &Collection,
) -> Result<u32, anyhow::Error> {
    println!("errors:     {}", collection.errors.len());
    for (index, message) in collection.errors.iter().enumerate() {
        println!("  error {}: {}", index, message);
    }

    Ok(collection
        .errors
        .len()
        .try_into()
        .expect("could not convert error count into u32 (yikes)"))
}

async fn inv_collection_print_devices(
    collection: &Collection,
    long_string_formatter: &LongStringFormatter,
) -> Result<(), anyhow::Error> {
    // Assemble a list of baseboard ids, sorted first by device type (sled,
    // switch, power), then by slot number.  This is the order in which we will
    // print everything out.
    let mut sorted_baseboard_ids: Vec<_> =
        collection.sps.keys().cloned().collect();
    sorted_baseboard_ids.sort_by(|s1, s2| {
        let sp1 = collection.sps.get(s1).unwrap();
        let sp2 = collection.sps.get(s2).unwrap();
        sp1.sp_type.cmp(&sp2.sp_type).then(sp1.sp_slot.cmp(&sp2.sp_slot))
    });

    // Now print them.
    for baseboard_id in &sorted_baseboard_ids {
        // This unwrap should not fail because the collection we're iterating
        // over came from the one we're looking into now.
        let sp = collection.sps.get(baseboard_id).unwrap();
        let baseboard = collection.baseboards.get(baseboard_id);
        let rot = collection.rots.get(baseboard_id);

        println!("");
        match baseboard {
            None => {
                // It should be impossible to find an SP whose baseboard
                // information we didn't previously fetch.  That's either a bug
                // in this tool (for failing to fetch or find the right
                // baseboard information) or the inventory system (for failing
                // to insert a record into the hw_baseboard_id table).
                println!(
                    "{:?} (serial number unknown -- this is a bug)",
                    sp.sp_type
                );
                println!("    part number: unknown");
            }
            Some(baseboard) => {
                println!("{:?} {}", sp.sp_type, baseboard.serial_number);
                println!("    part number: {}", baseboard.part_number);
            }
        };

        println!("    power:    {:?}", sp.power_state);
        println!("    revision: {}", sp.baseboard_revision);
        print!("    MGS slot: {:?} {}", sp.sp_type, sp.sp_slot);
        if let SpType::Sled = sp.sp_type {
            print!(" (cubby {})", sp.sp_slot);
        }
        println!("");
        println!("    found at: {} from {}", sp.time_collected, sp.source);

        #[derive(Tabled)]
        #[tabled(rename_all = "SCREAMING_SNAKE_CASE")]
        struct CabooseRow<'a> {
            slot: String,
            board: &'a str,
            name: &'a str,
            version: &'a str,
            git_commit: &'a str,
        }

        println!("    cabooses:");
        let caboose_rows: Vec<_> = CabooseWhich::iter()
            .filter_map(|c| {
                collection.caboose_for(c, baseboard_id).map(|d| (c, d))
            })
            .map(|(c, found_caboose)| CabooseRow {
                slot: format!("{:?}", c),
                board: &found_caboose.caboose.board,
                name: &found_caboose.caboose.name,
                version: &found_caboose.caboose.version,
                git_commit: &found_caboose.caboose.git_commit,
            })
            .collect();
        let table = tabled::Table::new(caboose_rows)
            .with(tabled::settings::Style::empty())
            .with(tabled::settings::Padding::new(0, 1, 0, 0))
            .to_string();
        println!("{}", textwrap::indent(&table.to_string(), "        "));

        #[derive(Tabled)]
        #[tabled(rename_all = "SCREAMING_SNAKE_CASE")]
        struct RotPageRow<'a> {
            slot: String,
            data_base64: Cow<'a, str>,
        }

        println!("    RoT pages:");
        let rot_page_rows: Vec<_> = RotPageWhich::iter()
            .filter_map(|which| {
                collection.rot_page_for(which, baseboard_id).map(|d| (which, d))
            })
            .map(|(which, found_page)| RotPageRow {
                slot: format!("{which:?}"),
                data_base64: long_string_formatter
                    .maybe_truncate(&found_page.page.data_base64),
            })
            .collect();
        let table = tabled::Table::new(rot_page_rows)
            .with(tabled::settings::Style::empty())
            .with(tabled::settings::Padding::new(0, 1, 0, 0))
            .to_string();
        println!("{}", textwrap::indent(&table.to_string(), "        "));

        if let Some(rot) = rot {
            println!("    RoT: active slot: slot {:?}", rot.active_slot);
            println!(
                "    RoT: persistent boot preference: slot {:?}",
                rot.persistent_boot_preference,
            );
            println!(
                "    RoT: pending persistent boot preference: {}",
                rot.pending_persistent_boot_preference
                    .map(|s| format!("slot {:?}", s))
                    .unwrap_or_else(|| String::from("-"))
            );
            println!(
                "    RoT: transient boot preference: {}",
                rot.transient_boot_preference
                    .map(|s| format!("slot {:?}", s))
                    .unwrap_or_else(|| String::from("-"))
            );

            println!(
                "    RoT: slot A SHA3-256: {}",
                rot.slot_a_sha3_256_digest
                    .clone()
                    .unwrap_or_else(|| String::from("-"))
            );

            println!(
                "    RoT: slot B SHA3-256: {}",
                rot.slot_b_sha3_256_digest
                    .clone()
                    .unwrap_or_else(|| String::from("-"))
            );
        } else {
            println!("    RoT: no information found");
        }
    }

    println!("");
    for sp_missing_rot in collection
        .sps
        .keys()
        .collect::<BTreeSet<_>>()
        .difference(&collection.rots.keys().collect::<BTreeSet<_>>())
    {
        // It's not a bug in either omdb or the inventory system to find an SP
        // with no RoT.  It just means that when we collected inventory from the
        // SP, it couldn't communicate with its RoT.
        let sp = collection.sps.get(*sp_missing_rot).unwrap();
        println!(
            "warning: found SP with no RoT: {:?} slot {}",
            sp.sp_type, sp.sp_slot
        );
    }

    for rot_missing_sp in collection
        .rots
        .keys()
        .collect::<BTreeSet<_>>()
        .difference(&collection.sps.keys().collect::<BTreeSet<_>>())
    {
        // It *is* a bug in the inventory system (or omdb) to find an RoT with
        // no SP, since we get the RoT information from the SP in the first
        // place.
        println!(
            "error: found RoT with no SP: \
            hw_baseboard_id {:?} -- this is a bug",
            rot_missing_sp
        );
    }

    Ok(())
}

#[derive(Debug)]
struct LongStringFormatter {
    show_long_strings: bool,
}

impl LongStringFormatter {
    fn maybe_truncate<'a>(&self, s: &'a str) -> Cow<'a, str> {
        use unicode_width::UnicodeWidthChar;

        // pick an arbitrary width at which we'll truncate, knowing that these
        // strings are probably contained in tables with other columns
        const TRUNCATE_AT_WIDTH: usize = 32;

        // quick check for short strings or if we should show long strings in
        // their entirety
        if self.show_long_strings || s.len() <= TRUNCATE_AT_WIDTH {
            return s.into();
        }

        // longer check; we'll do the proper thing here and check the unicode
        // width, and we don't really care about speed, so we can just iterate
        // over chars
        let mut width = 0;
        for (pos, ch) in s.char_indices() {
            let ch_width = UnicodeWidthChar::width(ch).unwrap_or(0);
            if width + ch_width > TRUNCATE_AT_WIDTH {
                let (prefix, _) = s.split_at(pos);
                return format!("{prefix}...").into();
            }
            width += ch_width;
        }

        // if we didn't break out of the loop, `s` in its entirety is not too
        // wide, so return it as-is
        s.into()
    }
}<|MERGE_RESOLUTION|>--- conflicted
+++ resolved
@@ -32,14 +32,11 @@
 use diesel::ExpressionMethods;
 use diesel::JoinOnDsl;
 use diesel::NullableExpressionMethods;
-<<<<<<< HEAD
 use nexus_db_model::saga_types::Saga;
 use nexus_db_model::saga_types::SagaId;
 use nexus_db_model::saga_types::SagaNodeEvent;
-=======
 use diesel::TextExpressionMethods;
 use gateway_client::types::SpType;
->>>>>>> b114324f
 use nexus_db_model::Dataset;
 use nexus_db_model::Disk;
 use nexus_db_model::DnsGroup;
@@ -47,11 +44,8 @@
 use nexus_db_model::DnsVersion;
 use nexus_db_model::DnsZone;
 use nexus_db_model::ExternalIp;
-<<<<<<< HEAD
 use nexus_db_model::Image;
-=======
 use nexus_db_model::HwBaseboardId;
->>>>>>> b114324f
 use nexus_db_model::Instance;
 use nexus_db_model::InvCollection;
 use nexus_db_model::Project;
@@ -85,15 +79,12 @@
 use omicron_common::api::external::DataPageParams;
 use omicron_common::api::external::Generation;
 use omicron_common::postgres_config::PostgresConfigWithUrl;
-<<<<<<< HEAD
 use petgraph::graph::NodeIndex;
 use petgraph::Graph;
 use serde::Deserialize;
 use serde::Serialize;
-=======
 use sled_agent_client::types::VolumeConstructionRequest;
 use std::borrow::Cow;
->>>>>>> b114324f
 use std::cmp::Ordering;
 use std::collections::BTreeMap;
 use std::collections::BTreeSet;
@@ -1924,7 +1915,6 @@
     Ok(())
 }
 
-<<<<<<< HEAD
 // Copy some types from Steno, because steno uses pub(crate) everywhere. We
 // don't want to change Steno to make the internals public, but these types
 // should be fairly stable.
@@ -2753,7 +2743,298 @@
         }
         println!();
     }
-=======
+
+    Ok(())
+}
+
+// Regions
+
+/// List all regions
+async fn cmd_db_regions_list(
+    datastore: &DataStore,
+    limit: NonZeroU32,
+    args: &RegionListArgs,
+) -> Result<(), anyhow::Error> {
+    use db::schema::region::dsl;
+
+    let regions: Vec<Region> =
+        db::paginated(dsl::region, dsl::id, &first_page::<dsl::id>(limit))
+            .select(Region::as_select())
+            .load_async(&*datastore.pool_connection_for_tests().await?)
+            .await?;
+
+    check_limit(&regions, limit, || String::from("listing regions"));
+
+    if args.id_only {
+        for region in regions {
+            println!("{}", region.id());
+        }
+    } else {
+        #[derive(Tabled)]
+        struct RegionRow {
+            id: Uuid,
+            dataset_id: Uuid,
+            volume_id: Uuid,
+            block_size: i64,
+            blocks_per_extent: u64,
+            extent_count: u64,
+        }
+
+        let rows: Vec<_> = regions
+            .into_iter()
+            .map(|region: Region| RegionRow {
+                id: region.id(),
+                dataset_id: region.dataset_id(),
+                volume_id: region.volume_id(),
+                block_size: region.block_size().into(),
+                blocks_per_extent: region.blocks_per_extent(),
+                extent_count: region.extent_count(),
+            })
+            .collect();
+
+        let table = tabled::Table::new(rows)
+            .with(tabled::settings::Style::psql())
+            .to_string();
+
+        println!("{}", table);
+    }
+
+    Ok(())
+}
+
+/// Find what is using a region
+async fn cmd_db_regions_used_by(
+    datastore: &DataStore,
+    limit: NonZeroU32,
+    args: &RegionUsedByArgs,
+) -> Result<(), anyhow::Error> {
+    use db::schema::region::dsl;
+
+    let regions: Vec<Region> =
+        db::paginated(dsl::region, dsl::id, &first_page::<dsl::id>(limit))
+            .filter(dsl::id.eq_any(args.region_id.clone()))
+            .select(Region::as_select())
+            .load_async(&*datastore.pool_connection_for_tests().await?)
+            .await?;
+
+    check_limit(&regions, limit, || String::from("listing regions"));
+
+    let volumes: Vec<Uuid> = regions.iter().map(|x| x.volume_id()).collect();
+
+    let disks_used: Vec<Disk> = {
+        let volumes = volumes.clone();
+        datastore
+            .pool_connection_for_tests()
+            .await?
+            .transaction_async(|conn| async move {
+                use db::schema::disk::dsl;
+
+                conn.batch_execute_async(
+                    nexus_test_utils::db::ALLOW_FULL_TABLE_SCAN_SQL,
+                )
+                .await?;
+
+                db::paginated(dsl::disk, dsl::id, &first_page::<dsl::id>(limit))
+                    .filter(dsl::volume_id.eq_any(volumes))
+                    .select(Disk::as_select())
+                    .load_async(&conn)
+                    .await
+            })
+            .await?
+    };
+
+    check_limit(&disks_used, limit, || String::from("listing disks used"));
+
+    let snapshots_used: Vec<Snapshot> = {
+        let volumes = volumes.clone();
+        datastore
+            .pool_connection_for_tests()
+            .await?
+            .transaction_async(|conn| async move {
+                use db::schema::snapshot::dsl;
+
+                conn.batch_execute_async(
+                    nexus_test_utils::db::ALLOW_FULL_TABLE_SCAN_SQL,
+                )
+                .await?;
+
+                db::paginated(
+                    dsl::snapshot,
+                    dsl::id,
+                    &first_page::<dsl::id>(limit),
+                )
+                .filter(
+                    dsl::volume_id
+                        .eq_any(volumes.clone())
+                        .or(dsl::destination_volume_id.eq_any(volumes.clone())),
+                )
+                .select(Snapshot::as_select())
+                .load_async(&conn)
+                .await
+            })
+            .await?
+    };
+
+    check_limit(&snapshots_used, limit, || {
+        String::from("listing snapshots used")
+    });
+
+    let images_used: Vec<Image> = {
+        let volumes = volumes.clone();
+        datastore
+            .pool_connection_for_tests()
+            .await?
+            .transaction_async(|conn| async move {
+                use db::schema::image::dsl;
+
+                conn.batch_execute_async(
+                    nexus_test_utils::db::ALLOW_FULL_TABLE_SCAN_SQL,
+                )
+                .await?;
+
+                db::paginated(
+                    dsl::image,
+                    dsl::id,
+                    &first_page::<dsl::id>(limit),
+                )
+                .filter(dsl::volume_id.eq_any(volumes))
+                .select(Image::as_select())
+                .load_async(&conn)
+                .await
+            })
+            .await?
+    };
+
+    check_limit(&images_used, limit, || String::from("listing images used"));
+
+    #[derive(Tabled)]
+    struct RegionRow {
+        id: Uuid,
+        volume_id: Uuid,
+        usage_type: String,
+        usage_id: String,
+        usage_name: String,
+        deleted: bool,
+    }
+
+    let rows: Vec<_> = regions
+        .into_iter()
+        .map(|region: Region| {
+            if let Some(image) =
+                images_used.iter().find(|x| x.volume_id == region.volume_id())
+            {
+                RegionRow {
+                    id: region.id(),
+                    volume_id: region.volume_id(),
+
+                    usage_type: String::from("image"),
+                    usage_id: image.id().to_string(),
+                    usage_name: image.name().to_string(),
+                    deleted: image.time_deleted().is_some(),
+                }
+            } else if let Some(snapshot) = snapshots_used
+                .iter()
+                .find(|x| x.volume_id == region.volume_id())
+            {
+                RegionRow {
+                    id: region.id(),
+                    volume_id: region.volume_id(),
+
+                    usage_type: String::from("snapshot"),
+                    usage_id: snapshot.id().to_string(),
+                    usage_name: snapshot.name().to_string(),
+                    deleted: snapshot.time_deleted().is_some(),
+                }
+            } else if let Some(snapshot) = snapshots_used
+                .iter()
+                .find(|x| x.destination_volume_id == region.volume_id())
+            {
+                RegionRow {
+                    id: region.id(),
+                    volume_id: region.volume_id(),
+
+                    usage_type: String::from("snapshot dest"),
+                    usage_id: snapshot.id().to_string(),
+                    usage_name: snapshot.name().to_string(),
+                    deleted: snapshot.time_deleted().is_some(),
+                }
+            } else if let Some(disk) =
+                disks_used.iter().find(|x| x.volume_id == region.volume_id())
+            {
+                RegionRow {
+                    id: region.id(),
+                    volume_id: region.volume_id(),
+
+                    usage_type: String::from("disk"),
+                    usage_id: disk.id().to_string(),
+                    usage_name: disk.name().to_string(),
+                    deleted: disk.time_deleted().is_some(),
+                }
+            } else {
+                RegionRow {
+                    id: region.id(),
+                    volume_id: region.volume_id(),
+
+                    usage_type: String::from("unknown!"),
+                    usage_id: String::from(""),
+                    usage_name: String::from(""),
+                    deleted: false,
+                }
+            }
+        })
+        .collect();
+
+    let table = tabled::Table::new(rows)
+        .with(tabled::settings::Style::psql())
+        .to_string();
+
+    println!("{}", table);
+
+    Ok(())
+}
+
+/// Find deleted volume regions
+async fn cmd_db_regions_find_deleted(
+    datastore: &DataStore,
+) -> Result<(), anyhow::Error> {
+    let datasets_regions_volumes =
+        datastore.find_deleted_volume_regions().await?;
+
+    #[derive(Tabled)]
+    struct Row {
+        dataset_id: Uuid,
+        region_id: Uuid,
+        region_snapshot_id: String,
+        volume_id: Uuid,
+    }
+
+    let rows: Vec<Row> = datasets_regions_volumes
+        .into_iter()
+        .map(|row| {
+            let (dataset, region, region_snapshot, volume) = row;
+
+            Row {
+                dataset_id: dataset.id(),
+                region_id: region.id(),
+                region_snapshot_id: if let Some(region_snapshot) = region_snapshot {
+                    region_snapshot.snapshot_id.to_string()
+                } else {
+                    String::from("")
+                },
+                volume_id: volume.id(),
+            }
+        })
+        .collect();
+
+    let table = tabled::Table::new(rows)
+        .with(tabled::settings::Style::psql())
+        .to_string();
+
+    println!("{}", table);
+
+    Ok(())
+}
+
 /// Validate the `volume_references` column of the region snapshots table
 async fn cmd_db_validate_volume_references(
     datastore: &DataStore,
@@ -2885,288 +3166,10 @@
         .to_string();
 
     println!("{}", table);
->>>>>>> b114324f
 
     Ok(())
 }
 
-<<<<<<< HEAD
-// Regions
-
-/// List all regions
-async fn cmd_db_regions_list(
-    datastore: &DataStore,
-    limit: NonZeroU32,
-    args: &RegionListArgs,
-) -> Result<(), anyhow::Error> {
-    use db::schema::region::dsl;
-
-    let regions: Vec<Region> =
-        db::paginated(dsl::region, dsl::id, &first_page::<dsl::id>(limit))
-            .select(Region::as_select())
-            .load_async(&*datastore.pool_connection_for_tests().await?)
-            .await?;
-
-    check_limit(&regions, limit, || String::from("listing regions"));
-
-    if args.id_only {
-        for region in regions {
-            println!("{}", region.id());
-        }
-    } else {
-        #[derive(Tabled)]
-        struct RegionRow {
-            id: Uuid,
-            dataset_id: Uuid,
-            volume_id: Uuid,
-            block_size: i64,
-            blocks_per_extent: u64,
-            extent_count: u64,
-        }
-
-        let rows: Vec<_> = regions
-            .into_iter()
-            .map(|region: Region| RegionRow {
-                id: region.id(),
-                dataset_id: region.dataset_id(),
-                volume_id: region.volume_id(),
-                block_size: region.block_size().into(),
-                blocks_per_extent: region.blocks_per_extent(),
-                extent_count: region.extent_count(),
-            })
-            .collect();
-
-        let table = tabled::Table::new(rows)
-            .with(tabled::settings::Style::psql())
-            .to_string();
-
-        println!("{}", table);
-    }
-
-    Ok(())
-}
-
-/// Find what is using a region
-async fn cmd_db_regions_used_by(
-    datastore: &DataStore,
-    limit: NonZeroU32,
-    args: &RegionUsedByArgs,
-) -> Result<(), anyhow::Error> {
-    use db::schema::region::dsl;
-
-    let regions: Vec<Region> =
-        db::paginated(dsl::region, dsl::id, &first_page::<dsl::id>(limit))
-            .filter(dsl::id.eq_any(args.region_id.clone()))
-            .select(Region::as_select())
-            .load_async(&*datastore.pool_connection_for_tests().await?)
-            .await?;
-
-    check_limit(&regions, limit, || String::from("listing regions"));
-
-    let volumes: Vec<Uuid> = regions.iter().map(|x| x.volume_id()).collect();
-
-    let disks_used: Vec<Disk> = {
-        let volumes = volumes.clone();
-        datastore
-            .pool_connection_for_tests()
-            .await?
-            .transaction_async(|conn| async move {
-                use db::schema::disk::dsl;
-
-                conn.batch_execute_async(
-                    nexus_test_utils::db::ALLOW_FULL_TABLE_SCAN_SQL,
-                )
-                .await?;
-
-                db::paginated(dsl::disk, dsl::id, &first_page::<dsl::id>(limit))
-                    .filter(dsl::volume_id.eq_any(volumes))
-                    .select(Disk::as_select())
-                    .load_async(&conn)
-                    .await
-            })
-            .await?
-    };
-
-    check_limit(&disks_used, limit, || String::from("listing disks used"));
-
-    let snapshots_used: Vec<Snapshot> = {
-        let volumes = volumes.clone();
-        datastore
-            .pool_connection_for_tests()
-            .await?
-            .transaction_async(|conn| async move {
-                use db::schema::snapshot::dsl;
-
-                conn.batch_execute_async(
-                    nexus_test_utils::db::ALLOW_FULL_TABLE_SCAN_SQL,
-                )
-                .await?;
-
-                db::paginated(
-                    dsl::snapshot,
-                    dsl::id,
-                    &first_page::<dsl::id>(limit),
-                )
-                .filter(
-                    dsl::volume_id
-                        .eq_any(volumes.clone())
-                        .or(dsl::destination_volume_id.eq_any(volumes.clone())),
-                )
-                .select(Snapshot::as_select())
-                .load_async(&conn)
-                .await
-            })
-            .await?
-    };
-
-    check_limit(&snapshots_used, limit, || {
-        String::from("listing snapshots used")
-    });
-
-    let images_used: Vec<Image> = {
-        let volumes = volumes.clone();
-        datastore
-            .pool_connection_for_tests()
-            .await?
-            .transaction_async(|conn| async move {
-                use db::schema::image::dsl;
-
-                conn.batch_execute_async(
-                    nexus_test_utils::db::ALLOW_FULL_TABLE_SCAN_SQL,
-                )
-                .await?;
-
-                db::paginated(
-                    dsl::image,
-                    dsl::id,
-                    &first_page::<dsl::id>(limit),
-                )
-                .filter(dsl::volume_id.eq_any(volumes))
-                .select(Image::as_select())
-                .load_async(&conn)
-                .await
-            })
-            .await?
-    };
-
-    check_limit(&images_used, limit, || String::from("listing images used"));
-
-    #[derive(Tabled)]
-    struct RegionRow {
-        id: Uuid,
-        volume_id: Uuid,
-        usage_type: String,
-        usage_id: String,
-        usage_name: String,
-        deleted: bool,
-    }
-
-    let rows: Vec<_> = regions
-        .into_iter()
-        .map(|region: Region| {
-            if let Some(image) =
-                images_used.iter().find(|x| x.volume_id == region.volume_id())
-            {
-                RegionRow {
-                    id: region.id(),
-                    volume_id: region.volume_id(),
-
-                    usage_type: String::from("image"),
-                    usage_id: image.id().to_string(),
-                    usage_name: image.name().to_string(),
-                    deleted: image.time_deleted().is_some(),
-                }
-            } else if let Some(snapshot) = snapshots_used
-                .iter()
-                .find(|x| x.volume_id == region.volume_id())
-            {
-                RegionRow {
-                    id: region.id(),
-                    volume_id: region.volume_id(),
-
-                    usage_type: String::from("snapshot"),
-                    usage_id: snapshot.id().to_string(),
-                    usage_name: snapshot.name().to_string(),
-                    deleted: snapshot.time_deleted().is_some(),
-                }
-            } else if let Some(snapshot) = snapshots_used
-                .iter()
-                .find(|x| x.destination_volume_id == region.volume_id())
-            {
-                RegionRow {
-                    id: region.id(),
-                    volume_id: region.volume_id(),
-
-                    usage_type: String::from("snapshot dest"),
-                    usage_id: snapshot.id().to_string(),
-                    usage_name: snapshot.name().to_string(),
-                    deleted: snapshot.time_deleted().is_some(),
-                }
-            } else if let Some(disk) =
-                disks_used.iter().find(|x| x.volume_id == region.volume_id())
-            {
-                RegionRow {
-                    id: region.id(),
-                    volume_id: region.volume_id(),
-
-                    usage_type: String::from("disk"),
-                    usage_id: disk.id().to_string(),
-                    usage_name: disk.name().to_string(),
-                    deleted: disk.time_deleted().is_some(),
-                }
-            } else {
-                RegionRow {
-                    id: region.id(),
-                    volume_id: region.volume_id(),
-
-                    usage_type: String::from("unknown!"),
-                    usage_id: String::from(""),
-                    usage_name: String::from(""),
-                    deleted: false,
-                }
-            }
-        })
-        .collect();
-
-    let table = tabled::Table::new(rows)
-        .with(tabled::settings::Style::psql())
-        .to_string();
-
-    println!("{}", table);
-
-    Ok(())
-}
-
-/// Find deleted volume regions
-async fn cmd_db_regions_find_deleted(
-    datastore: &DataStore,
-) -> Result<(), anyhow::Error> {
-    let datasets_regions_volumes =
-        datastore.find_deleted_volume_regions().await?;
-
-    #[derive(Tabled)]
-    struct Row {
-        dataset_id: Uuid,
-        region_id: Uuid,
-        volume_id: Uuid,
-    }
-
-    let rows: Vec<Row> = datasets_regions_volumes
-        .into_iter()
-        .map(|row| {
-            let (dataset, region, volume) = row;
-
-            Row {
-                dataset_id: dataset.id(),
-                region_id: region.id(),
-                volume_id: volume.id(),
-            }
-        })
-        .collect();
-
-    let table = tabled::Table::new(rows)
-        .with(tabled::settings::Style::psql())
-=======
 async fn cmd_db_validate_region_snapshots(
     datastore: &DataStore,
     limit: NonZeroU32,
@@ -3446,7 +3449,6 @@
 
     let table = tabled::Table::new(rows)
         .with(tabled::settings::Style::empty())
->>>>>>> b114324f
         .to_string();
 
     println!("{}", table);
