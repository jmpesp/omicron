--- conflicted
+++ resolved
@@ -63,23 +63,6 @@
 }
 
 /*
-<<<<<<< HEAD
- * PREDEFINED USERS
- *
- * These cannot be created via the external API, but we use the same interfaces
- * for creating them internally as we use for types that can be created in the
- * external API.
- */
-
-/**
- * Create-time parameters for a [`UserPredefined`]
- */
-#[derive(Clone, Debug, Deserialize, Serialize, JsonSchema)]
-#[serde(rename_all = "camelCase")]
-pub struct UserPredefinedCreate {
-    #[serde(flatten)]
-    pub identity: IdentityMetadataCreateParams,
-=======
  * INSTANCES
  */
 
@@ -183,5 +166,22 @@
     pub snapshot_id: Option<Uuid>, /* TODO should be a name? */
     /** size of the Disk */
     pub size: ByteCount,
->>>>>>> 12665ca5
+}
+
+/*
+ * PREDEFINED USERS
+ *
+ * These cannot be created via the external API, but we use the same interfaces
+ * for creating them internally as we use for types that can be created in the
+ * external API.
+ */
+
+/**
+ * Create-time parameters for a [`UserPredefined`]
+ */
+#[derive(Clone, Debug, Deserialize, Serialize, JsonSchema)]
+#[serde(rename_all = "camelCase")]
+pub struct UserPredefinedCreate {
+    #[serde(flatten)]
+    pub identity: IdentityMetadataCreateParams,
 }