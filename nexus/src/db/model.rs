// This Source Code Form is subject to the terms of the Mozilla Public
// License, v. 2.0. If a copy of the MPL was not distributed with this
// file, You can obtain one at https://mozilla.org/MPL/2.0/.

//! Structures stored to the database.

use crate::db::collection_insert::DatastoreCollection;
use crate::db::identity::{Asset, Resource};
use crate::db::schema::{
<<<<<<< HEAD
    console_session, disk, instance, metric_producer, network_interface,
    organization, oximeter, project, rack, router_route, sled, user_predefined,
    vpc, vpc_firewall_rule, vpc_router, vpc_subnet,
=======
    console_session, dataset, disk, instance, metric_producer,
    network_interface, organization, oximeter, project, rack, region,
    router_route, sled, vpc, vpc_firewall_rule, vpc_router, vpc_subnet, zpool,
>>>>>>> 12665ca5
};
use crate::external_api::params;
use crate::internal_api;
use chrono::{DateTime, Utc};
use db_macros::{Asset, Resource};
use diesel::backend::{Backend, BinaryRawValue, RawValue};
use diesel::deserialize::{self, FromSql};
use diesel::serialize::{self, IsNull, ToSql};
use diesel::sql_types;
use ipnetwork::IpNetwork;
use omicron_common::api::external;
use omicron_common::api::internal;
use parse_display::Display;
use ref_cast::RefCast;
use schemars::JsonSchema;
use serde::Deserialize;
use std::convert::TryFrom;
use std::net::SocketAddr;
use uuid::Uuid;

// TODO: Break up types into multiple files

/// This macro implements serialization and deserialization of an enum type
/// from our database into our model types.
/// See [`VpcRouterKindEnum`] and [`VpcRouterKind`] for a sample usage
macro_rules! impl_enum_type {
    (
        $(#[$enum_meta:meta])*
        pub struct $diesel_type:ident;

        $(#[$model_meta:meta])*
        pub struct $model_type:ident(pub $ext_type:ty);
        $($enum_item:ident => $sql_value:literal)+
    ) => {

        $(#[$enum_meta])*
        pub struct $diesel_type;

        $(#[$model_meta])*
        pub struct $model_type(pub $ext_type);

        impl<DB> ToSql<$diesel_type, DB> for $model_type
        where
            DB: Backend,
        {
            fn to_sql<W: std::io::Write>(
                &self,
                out: &mut serialize::Output<W, DB>,
            ) -> serialize::Result {
                match self.0 {
                    $(
                    <$ext_type>::$enum_item => {
                        out.write_all($sql_value)?
                    }
                    )*
                }
                Ok(IsNull::No)
            }
        }

        impl<DB> FromSql<$diesel_type, DB> for $model_type
        where
            DB: Backend + for<'a> BinaryRawValue<'a>,
        {
            fn from_sql(bytes: RawValue<DB>) -> deserialize::Result<Self> {
                match DB::as_bytes(bytes) {
                    $(
                    $sql_value => {
                        Ok($model_type(<$ext_type>::$enum_item))
                    }
                    )*
                    _ => {
                        Err(concat!("Unrecognized enum variant for ",
                                stringify!{$model_type})
                            .into())
                    }
                }
            }
        }
    }
}

/// Newtype wrapper around [external::Name].
#[derive(
    Clone,
    Debug,
    Display,
    AsExpression,
    FromSqlRow,
    Eq,
    PartialEq,
    Ord,
    PartialOrd,
    RefCast,
    Deserialize,
    JsonSchema,
)]
#[sql_type = "sql_types::Text"]
#[serde(transparent)]
#[repr(transparent)]
#[display("{0}")]
pub struct Name(pub external::Name);

NewtypeFrom! { () pub struct Name(external::Name); }
NewtypeDeref! { () pub struct Name(external::Name); }

impl<DB> ToSql<sql_types::Text, DB> for Name
where
    DB: Backend,
    str: ToSql<sql_types::Text, DB>,
{
    fn to_sql<W: std::io::Write>(
        &self,
        out: &mut serialize::Output<W, DB>,
    ) -> serialize::Result {
        self.as_str().to_sql(out)
    }
}

// Deserialize the "Name" object from SQL TEXT.
impl<DB> FromSql<sql_types::Text, DB> for Name
where
    DB: Backend,
    String: FromSql<sql_types::Text, DB>,
{
    fn from_sql(bytes: RawValue<DB>) -> deserialize::Result<Self> {
        String::from_sql(bytes)?.parse().map(Name).map_err(|e| e.into())
    }
}

#[derive(Copy, Clone, Debug, AsExpression, FromSqlRow)]
#[sql_type = "sql_types::BigInt"]
pub struct ByteCount(pub external::ByteCount);

NewtypeFrom! { () pub struct ByteCount(external::ByteCount); }
NewtypeDeref! { () pub struct ByteCount(external::ByteCount); }

impl<DB> ToSql<sql_types::BigInt, DB> for ByteCount
where
    DB: Backend,
    i64: ToSql<sql_types::BigInt, DB>,
{
    fn to_sql<W: std::io::Write>(
        &self,
        out: &mut serialize::Output<W, DB>,
    ) -> serialize::Result {
        i64::from(&self.0).to_sql(out)
    }
}

impl<DB> FromSql<sql_types::BigInt, DB> for ByteCount
where
    DB: Backend,
    i64: FromSql<sql_types::BigInt, DB>,
{
    fn from_sql(bytes: RawValue<DB>) -> deserialize::Result<Self> {
        external::ByteCount::try_from(i64::from_sql(bytes)?)
            .map(ByteCount)
            .map_err(|e| e.into())
    }
}

#[derive(
    Copy, Clone, Debug, Eq, Ord, PartialEq, PartialOrd, AsExpression, FromSqlRow,
)]
#[sql_type = "sql_types::BigInt"]
#[repr(transparent)]
pub struct Generation(pub external::Generation);

NewtypeFrom! { () pub struct Generation(external::Generation); }
NewtypeDeref! { () pub struct Generation(external::Generation); }

impl Generation {
    pub fn new() -> Self {
        Self(external::Generation::new())
    }
}

impl<DB> ToSql<sql_types::BigInt, DB> for Generation
where
    DB: Backend,
    i64: ToSql<sql_types::BigInt, DB>,
{
    fn to_sql<W: std::io::Write>(
        &self,
        out: &mut serialize::Output<W, DB>,
    ) -> serialize::Result {
        i64::from(&self.0).to_sql(out)
    }
}

impl<DB> FromSql<sql_types::BigInt, DB> for Generation
where
    DB: Backend,
    i64: FromSql<sql_types::BigInt, DB>,
{
    fn from_sql(bytes: RawValue<DB>) -> deserialize::Result<Self> {
        external::Generation::try_from(i64::from_sql(bytes)?)
            .map(Generation)
            .map_err(|e| e.into())
    }
}

/// Representation of a [`u16`] in the database.
/// We need this because the database does not support unsigned types.
/// This handles converting from the database's INT4 to the actual u16.
#[derive(
    Copy, Clone, Debug, Eq, Ord, PartialEq, PartialOrd, AsExpression, FromSqlRow,
)]
#[sql_type = "sql_types::Int4"]
#[repr(transparent)]
pub struct SqlU16(pub u16);

NewtypeFrom! { () pub struct SqlU16(u16); }
NewtypeDeref! { () pub struct SqlU16(u16); }

impl SqlU16 {
    pub fn new(port: u16) -> Self {
        Self(port)
    }
}

impl<DB> ToSql<sql_types::Int4, DB> for SqlU16
where
    DB: Backend,
    i32: ToSql<sql_types::Int4, DB>,
{
    fn to_sql<W: std::io::Write>(
        &self,
        out: &mut serialize::Output<W, DB>,
    ) -> serialize::Result {
        i32::from(self.0).to_sql(out)
    }
}

impl<DB> FromSql<sql_types::Int4, DB> for SqlU16
where
    DB: Backend,
    i32: FromSql<sql_types::Int4, DB>,
{
    fn from_sql(bytes: RawValue<DB>) -> deserialize::Result<Self> {
        u16::try_from(i32::from_sql(bytes)?).map(SqlU16).map_err(|e| e.into())
    }
}

#[derive(Copy, Clone, Debug, AsExpression, FromSqlRow)]
#[sql_type = "sql_types::BigInt"]
pub struct InstanceCpuCount(pub external::InstanceCpuCount);

NewtypeFrom! { () pub struct InstanceCpuCount(external::InstanceCpuCount); }
NewtypeDeref! { () pub struct InstanceCpuCount(external::InstanceCpuCount); }

impl<DB> ToSql<sql_types::BigInt, DB> for InstanceCpuCount
where
    DB: Backend,
    i64: ToSql<sql_types::BigInt, DB>,
{
    fn to_sql<W: std::io::Write>(
        &self,
        out: &mut serialize::Output<W, DB>,
    ) -> serialize::Result {
        i64::from(&self.0).to_sql(out)
    }
}

impl<DB> FromSql<sql_types::BigInt, DB> for InstanceCpuCount
where
    DB: Backend,
    i64: FromSql<sql_types::BigInt, DB>,
{
    fn from_sql(bytes: RawValue<DB>) -> deserialize::Result<Self> {
        external::InstanceCpuCount::try_from(i64::from_sql(bytes)?)
            .map(InstanceCpuCount)
            .map_err(|e| e.into())
    }
}

#[derive(Clone, Copy, Debug, PartialEq, AsExpression, FromSqlRow)]
#[sql_type = "sql_types::Inet"]
pub struct Ipv4Net(pub external::Ipv4Net);

NewtypeFrom! { () pub struct Ipv4Net(external::Ipv4Net); }
NewtypeDeref! { () pub struct Ipv4Net(external::Ipv4Net); }

impl<DB> ToSql<sql_types::Inet, DB> for Ipv4Net
where
    DB: Backend,
    IpNetwork: ToSql<sql_types::Inet, DB>,
{
    fn to_sql<W: std::io::Write>(
        &self,
        out: &mut serialize::Output<W, DB>,
    ) -> serialize::Result {
        IpNetwork::V4(*self.0).to_sql(out)
    }
}

impl<DB> FromSql<sql_types::Inet, DB> for Ipv4Net
where
    DB: Backend,
    IpNetwork: FromSql<sql_types::Inet, DB>,
{
    fn from_sql(bytes: RawValue<DB>) -> deserialize::Result<Self> {
        let inet = IpNetwork::from_sql(bytes)?;
        match inet {
            IpNetwork::V4(net) => Ok(Ipv4Net(external::Ipv4Net(net))),
            _ => Err("Expected IPV4".into()),
        }
    }
}

#[derive(Clone, Copy, Debug, PartialEq, AsExpression, FromSqlRow)]
#[sql_type = "sql_types::Inet"]
pub struct Ipv6Net(pub external::Ipv6Net);

NewtypeFrom! { () pub struct Ipv6Net(external::Ipv6Net); }
NewtypeDeref! { () pub struct Ipv6Net(external::Ipv6Net); }

impl<DB> ToSql<sql_types::Inet, DB> for Ipv6Net
where
    DB: Backend,
    IpNetwork: ToSql<sql_types::Inet, DB>,
{
    fn to_sql<W: std::io::Write>(
        &self,
        out: &mut serialize::Output<W, DB>,
    ) -> serialize::Result {
        IpNetwork::V6(self.0 .0).to_sql(out)
    }
}

impl<DB> FromSql<sql_types::Inet, DB> for Ipv6Net
where
    DB: Backend,
    IpNetwork: FromSql<sql_types::Inet, DB>,
{
    fn from_sql(bytes: RawValue<DB>) -> deserialize::Result<Self> {
        let inet = IpNetwork::from_sql(bytes)?;
        match inet {
            IpNetwork::V6(net) => Ok(Ipv6Net(external::Ipv6Net(net))),
            _ => Err("Expected IPV6".into()),
        }
    }
}

#[derive(Clone, Copy, Debug, PartialEq, AsExpression, FromSqlRow)]
#[sql_type = "sql_types::Text"]
pub struct MacAddr(pub external::MacAddr);

NewtypeFrom! { () pub struct MacAddr(external::MacAddr); }
NewtypeDeref! { () pub struct MacAddr(external::MacAddr); }

impl<DB> ToSql<sql_types::Text, DB> for MacAddr
where
    DB: Backend,
    String: ToSql<sql_types::Text, DB>,
{
    fn to_sql<W: std::io::Write>(
        &self,
        out: &mut serialize::Output<W, DB>,
    ) -> serialize::Result {
        self.0.to_string().to_sql(out)
    }
}

impl<DB> FromSql<sql_types::Text, DB> for MacAddr
where
    DB: Backend,
    String: FromSql<sql_types::Text, DB>,
{
    fn from_sql(bytes: RawValue<DB>) -> deserialize::Result<Self> {
        external::MacAddr::try_from(String::from_sql(bytes)?)
            .map(MacAddr)
            .map_err(|e| e.into())
    }
}

// NOTE: This object is not currently stored in the database.
//
// However, it likely will be in the future - for the single-rack
// case, however, it is synthesized.
#[derive(Queryable, Insertable, Debug, Clone, Selectable, Asset)]
#[table_name = "rack"]
pub struct Rack {
    #[diesel(embed)]
    pub identity: RackIdentity,
}

/// Database representation of a Sled.
#[derive(Queryable, Insertable, Debug, Clone, Selectable, Asset)]
#[table_name = "sled"]
pub struct Sled {
    #[diesel(embed)]
    identity: SledIdentity,
    time_deleted: Option<DateTime<Utc>>,
    rcgen: Generation,

    // ServiceAddress (Sled Agent).
    pub ip: ipnetwork::IpNetwork,
    // TODO: Make use of SqlU16
    pub port: i32,
}

impl Sled {
    pub fn new(id: Uuid, addr: SocketAddr) -> Self {
        Self {
            identity: SledIdentity::new(id),
            time_deleted: None,
            rcgen: Generation::new(),
            ip: addr.ip().into(),
            port: addr.port().into(),
        }
    }

    pub fn address(&self) -> SocketAddr {
        // TODO: avoid this unwrap
        SocketAddr::new(self.ip.ip(), u16::try_from(self.port).unwrap())
    }
}

impl DatastoreCollection<Zpool> for Sled {
    type CollectionId = Uuid;
    type GenerationNumberColumn = sled::dsl::rcgen;
    type CollectionTimeDeletedColumn = sled::dsl::time_deleted;
    type CollectionIdColumn = zpool::dsl::sled_id;
}

/// Database representation of a Pool.
///
/// A zpool represents a ZFS storage pool, allocated on a single
/// physical sled.
#[derive(Queryable, Insertable, Debug, Clone, Selectable, Asset)]
#[table_name = "zpool"]
pub struct Zpool {
    #[diesel(embed)]
    identity: ZpoolIdentity,
    time_deleted: Option<DateTime<Utc>>,
    rcgen: Generation,

    // Sled to which this Zpool belongs.
    pub sled_id: Uuid,

    // TODO: In the future, we may expand this structure to include
    // size, allocation, and health information.
    pub total_size: ByteCount,
}

impl Zpool {
    pub fn new(
        id: Uuid,
        sled_id: Uuid,
        info: &internal_api::params::ZpoolPutRequest,
    ) -> Self {
        Self {
            identity: ZpoolIdentity::new(id),
            time_deleted: None,
            rcgen: Generation::new(),
            sled_id,
            total_size: info.size.into(),
        }
    }
}

impl DatastoreCollection<Dataset> for Zpool {
    type CollectionId = Uuid;
    type GenerationNumberColumn = zpool::dsl::rcgen;
    type CollectionTimeDeletedColumn = zpool::dsl::time_deleted;
    type CollectionIdColumn = dataset::dsl::pool_id;
}

impl_enum_type!(
    #[derive(SqlType, Debug)]
    #[postgres(type_name = "dataset_kind", type_schema = "public")]
    pub struct DatasetKindEnum;

    #[derive(Clone, Debug, AsExpression, FromSqlRow)]
    #[sql_type = "DatasetKindEnum"]
    pub struct DatasetKind(pub internal_api::params::DatasetKind);

    // Enum values
    Crucible => b"crucible"
    Cockroach => b"cockroach"
    Clickhouse => b"clickhouse"
);

impl From<internal_api::params::DatasetKind> for DatasetKind {
    fn from(k: internal_api::params::DatasetKind) -> Self {
        Self(k)
    }
}

/// Database representation of a Dataset.
///
/// A dataset represents a portion of a Zpool, which is then made
/// available to a service on the Sled.
#[derive(Queryable, Insertable, Debug, Clone, Selectable, Asset)]
#[table_name = "dataset"]
pub struct Dataset {
    #[diesel(embed)]
    identity: DatasetIdentity,
    time_deleted: Option<DateTime<Utc>>,
    rcgen: Generation,

    pub pool_id: Uuid,

    ip: ipnetwork::IpNetwork,
    port: i32,

    kind: DatasetKind,
}

impl Dataset {
    pub fn new(
        id: Uuid,
        pool_id: Uuid,
        addr: SocketAddr,
        kind: DatasetKind,
    ) -> Self {
        Self {
            identity: DatasetIdentity::new(id),
            time_deleted: None,
            rcgen: Generation::new(),
            pool_id,
            ip: addr.ip().into(),
            port: addr.port().into(),
            kind,
        }
    }

    pub fn address(&self) -> SocketAddr {
        // TODO: avoid this unwrap
        SocketAddr::new(self.ip.ip(), u16::try_from(self.port).unwrap())
    }
}

// Datasets contain regions
impl DatastoreCollection<Region> for Dataset {
    type CollectionId = Uuid;
    type GenerationNumberColumn = dataset::dsl::rcgen;
    type CollectionTimeDeletedColumn = dataset::dsl::time_deleted;
    type CollectionIdColumn = region::dsl::dataset_id;
}

// Virtual disks contain regions
impl DatastoreCollection<Region> for Disk {
    type CollectionId = Uuid;
    type GenerationNumberColumn = disk::dsl::rcgen;
    type CollectionTimeDeletedColumn = disk::dsl::time_deleted;
    type CollectionIdColumn = region::dsl::disk_id;
}

/// Database representation of a Region.
///
/// A region represents a portion of a Crucible Downstairs dataset
/// allocated within a volume.
#[derive(Queryable, Insertable, Debug, Clone, Selectable, Asset)]
#[table_name = "region"]
pub struct Region {
    #[diesel(embed)]
    identity: RegionIdentity,

    dataset_id: Uuid,
    disk_id: Uuid,

    block_size: i64,
    extent_size: i64,
    extent_count: i64,
}

/// Describes an organization within the database.
#[derive(Queryable, Insertable, Debug, Resource, Selectable)]
#[table_name = "organization"]
pub struct Organization {
    #[diesel(embed)]
    identity: OrganizationIdentity,

    /// child resource generation number, per RFD 192
    pub rcgen: Generation,
}

impl Organization {
    /// Creates a new database Organization object.
    pub fn new(params: params::OrganizationCreate) -> Self {
        let id = Uuid::new_v4();
        Self {
            identity: OrganizationIdentity::new(id, params.identity),
            rcgen: Generation::new(),
        }
    }
}

impl DatastoreCollection<Project> for Organization {
    type CollectionId = Uuid;
    type GenerationNumberColumn = organization::dsl::rcgen;
    type CollectionTimeDeletedColumn = organization::dsl::time_deleted;
    type CollectionIdColumn = project::dsl::organization_id;
}

/// Describes a set of updates for the [`Organization`] model.
#[derive(AsChangeset)]
#[table_name = "organization"]
pub struct OrganizationUpdate {
    pub name: Option<Name>,
    pub description: Option<String>,
    pub time_modified: DateTime<Utc>,
}

impl From<params::OrganizationUpdate> for OrganizationUpdate {
    fn from(params: params::OrganizationUpdate) -> Self {
        Self {
            name: params.identity.name.map(|n| n.into()),
            description: params.identity.description,
            time_modified: Utc::now(),
        }
    }
}

/// Describes a project within the database.
#[derive(Selectable, Queryable, Insertable, Debug, Resource)]
#[table_name = "project"]
pub struct Project {
    #[diesel(embed)]
    identity: ProjectIdentity,

    pub organization_id: Uuid,
}

impl Project {
    /// Creates a new database Project object.
    pub fn new(organization_id: Uuid, params: params::ProjectCreate) -> Self {
        Self {
            identity: ProjectIdentity::new(Uuid::new_v4(), params.identity),
            organization_id: organization_id,
        }
    }
}

/// Describes a set of updates for the [`Project`] model.
#[derive(AsChangeset)]
#[table_name = "project"]
pub struct ProjectUpdate {
    pub name: Option<Name>,
    pub description: Option<String>,
    pub time_modified: DateTime<Utc>,
}

impl From<params::ProjectUpdate> for ProjectUpdate {
    fn from(params: params::ProjectUpdate) -> Self {
        Self {
            name: params.identity.name.map(Name),
            description: params.identity.description,
            time_modified: Utc::now(),
        }
    }
}

/// An Instance (VM).
#[derive(Queryable, Insertable, Debug, Selectable, Resource)]
#[table_name = "instance"]
pub struct Instance {
    #[diesel(embed)]
    identity: InstanceIdentity,

    /// id for the project containing this Instance
    pub project_id: Uuid,

    /// runtime state of the Instance
    #[diesel(embed)]
    pub runtime_state: InstanceRuntimeState,
}

impl Instance {
    pub fn new(
        instance_id: Uuid,
        project_id: Uuid,
        params: &params::InstanceCreate,
        runtime: InstanceRuntimeState,
    ) -> Self {
        let identity =
            InstanceIdentity::new(instance_id, params.identity.clone());
        Self { identity, project_id, runtime_state: runtime }
    }

    pub fn runtime(&self) -> &InstanceRuntimeState {
        &self.runtime_state
    }
}

/// Conversion to the external API type.
impl Into<external::Instance> for Instance {
    fn into(self) -> external::Instance {
        external::Instance {
            identity: self.identity(),
            project_id: self.project_id,
            ncpus: self.runtime().ncpus.into(),
            memory: self.runtime().memory.into(),
            hostname: self.runtime().hostname.clone(),
            runtime: self.runtime().clone().into(),
        }
    }
}

/// Runtime state of the Instance, including the actual running state and minimal
/// metadata
///
/// This state is owned by the sled agent running that Instance.
#[derive(Clone, Debug, AsChangeset, Selectable, Insertable, Queryable)]
#[table_name = "instance"]
pub struct InstanceRuntimeState {
    /// runtime state of the Instance
    #[column_name = "state"]
    pub state: InstanceState,
    /// timestamp for this information
    // TODO: Is this redundant with "time_modified"?
    #[column_name = "time_state_updated"]
    pub time_updated: DateTime<Utc>,
    /// generation number for this state
    #[column_name = "state_generation"]
    pub gen: Generation,
    /// which sled is running this Instance
    // TODO: should this be optional?
    #[column_name = "active_server_id"]
    pub sled_uuid: Uuid,
    #[column_name = "active_propolis_id"]
    pub propolis_uuid: Uuid,
    #[column_name = "ncpus"]
    pub ncpus: InstanceCpuCount,
    #[column_name = "memory"]
    pub memory: ByteCount,
    // TODO-cleanup: Different type?
    #[column_name = "hostname"]
    pub hostname: String,
}

/// Conversion to the external API type.
impl Into<external::InstanceRuntimeState> for InstanceRuntimeState {
    fn into(self) -> external::InstanceRuntimeState {
        external::InstanceRuntimeState {
            run_state: *self.state.state(),
            time_run_state_updated: self.time_updated,
        }
    }
}

/// Conversion from the internal API type.
impl From<internal::nexus::InstanceRuntimeState> for InstanceRuntimeState {
    fn from(state: internal::nexus::InstanceRuntimeState) -> Self {
        Self {
            state: InstanceState::new(state.run_state),
            sled_uuid: state.sled_uuid,
            propolis_uuid: state.propolis_uuid,
            ncpus: state.ncpus.into(),
            memory: state.memory.into(),
            hostname: state.hostname,
            gen: state.gen.into(),
            time_updated: state.time_updated,
        }
    }
}

/// Conversion to the internal API type.
impl Into<internal::nexus::InstanceRuntimeState> for InstanceRuntimeState {
    fn into(self) -> internal::nexus::InstanceRuntimeState {
        internal::nexus::InstanceRuntimeState {
            run_state: *self.state.state(),
            sled_uuid: self.sled_uuid,
            propolis_uuid: self.propolis_uuid,
            ncpus: self.ncpus.into(),
            memory: self.memory.into(),
            hostname: self.hostname,
            gen: self.gen.into(),
            time_updated: self.time_updated,
        }
    }
}

/// A wrapper around the external "InstanceState" object,
/// which may be stored to disk.
#[derive(Copy, Clone, Debug, AsExpression, FromSqlRow)]
#[sql_type = "sql_types::Text"]
pub struct InstanceState(external::InstanceState);

impl InstanceState {
    pub fn new(state: external::InstanceState) -> Self {
        Self(state)
    }

    pub fn state(&self) -> &external::InstanceState {
        &self.0
    }
}

impl<DB> ToSql<sql_types::Text, DB> for InstanceState
where
    DB: Backend,
    String: ToSql<sql_types::Text, DB>,
{
    fn to_sql<W: std::io::Write>(
        &self,
        out: &mut serialize::Output<W, DB>,
    ) -> serialize::Result {
        (&self.0.label().to_string() as &String).to_sql(out)
    }
}

impl<DB> FromSql<sql_types::Text, DB> for InstanceState
where
    DB: Backend,
    String: FromSql<sql_types::Text, DB>,
{
    fn from_sql(bytes: RawValue<DB>) -> deserialize::Result<Self> {
        let s = String::from_sql(bytes)?;
        let state = external::InstanceState::try_from(s.as_str())?;
        Ok(InstanceState::new(state))
    }
}

/// A Disk (network block device).
#[derive(Queryable, Insertable, Clone, Debug, Selectable, Resource)]
#[table_name = "disk"]
pub struct Disk {
    #[diesel(embed)]
    identity: DiskIdentity,

    /// child resource generation number, per RFD 192
    rcgen: Generation,

    /// id for the project containing this Disk
    pub project_id: Uuid,

    /// runtime state of the Disk
    #[diesel(embed)]
    pub runtime_state: DiskRuntimeState,

    /// size of the Disk
    #[column_name = "size_bytes"]
    pub size: ByteCount,
    /// id for the snapshot from which this Disk was created (None means a blank
    /// disk)
    #[column_name = "origin_snapshot"]
    pub create_snapshot_id: Option<Uuid>,
}

impl Disk {
    pub fn new(
        disk_id: Uuid,
        project_id: Uuid,
        params: params::DiskCreate,
        runtime_initial: DiskRuntimeState,
    ) -> Self {
        let identity = DiskIdentity::new(disk_id, params.identity);
        Self {
            identity,
            rcgen: external::Generation::new().into(),
            project_id,
            runtime_state: runtime_initial,
            size: params.size.into(),
            create_snapshot_id: params.snapshot_id,
        }
    }

    pub fn state(&self) -> DiskState {
        self.runtime_state.state()
    }

    pub fn runtime(&self) -> DiskRuntimeState {
        self.runtime_state.clone()
    }

    pub fn attachment(&self) -> Option<DiskAttachment> {
        if let Some(instance_id) = self.runtime_state.attach_instance_id {
            Some(DiskAttachment {
                instance_id,
                disk_id: self.id(),
                disk_name: self.name().clone(),
                disk_state: self.state(),
            })
        } else {
            None
        }
    }
}

/// Conversion to the external API type.
impl Into<external::Disk> for Disk {
    fn into(self) -> external::Disk {
        let device_path = format!("/mnt/{}", self.name().as_str());
        external::Disk {
            identity: self.identity(),
            project_id: self.project_id,
            snapshot_id: self.create_snapshot_id,
            size: self.size.into(),
            state: self.state().into(),
            device_path,
        }
    }
}

#[derive(AsChangeset, Clone, Debug, Queryable, Insertable, Selectable)]
#[table_name = "disk"]
// When "attach_instance_id" is set to None, we'd like to
// clear it from the DB, rather than ignore the update.
#[changeset_options(treat_none_as_null = "true")]
pub struct DiskRuntimeState {
    /// runtime state of the Disk
    pub disk_state: String,
    pub attach_instance_id: Option<Uuid>,
    /// generation number for this state
    #[column_name = "state_generation"]
    pub gen: Generation,
    /// timestamp for this information
    #[column_name = "time_state_updated"]
    pub time_updated: DateTime<Utc>,
}

impl DiskRuntimeState {
    pub fn new() -> Self {
        Self {
            disk_state: external::DiskState::Creating.label().to_string(),
            attach_instance_id: None,
            gen: external::Generation::new().into(),
            time_updated: Utc::now(),
        }
    }

    pub fn detach(self) -> Self {
        Self {
            disk_state: external::DiskState::Detached.label().to_string(),
            attach_instance_id: None,
            gen: self.gen.next().into(),
            time_updated: Utc::now(),
        }
    }

    pub fn state(&self) -> DiskState {
        // TODO: If we could store disk state in-line, we could avoid the
        // unwrap. Would prefer to parse it as such.
        DiskState::new(
            external::DiskState::try_from((
                self.disk_state.as_str(),
                self.attach_instance_id,
            ))
            .unwrap(),
        )
    }
}

/// Conversion from the internal API type.
impl From<internal::nexus::DiskRuntimeState> for DiskRuntimeState {
    fn from(runtime: internal::nexus::DiskRuntimeState) -> Self {
        Self {
            disk_state: runtime.disk_state.label().to_string(),
            attach_instance_id: runtime
                .disk_state
                .attached_instance_id()
                .map(|id| *id),
            gen: runtime.gen.into(),
            time_updated: runtime.time_updated,
        }
    }
}

/// Conversion to the internal API type.
impl Into<internal::nexus::DiskRuntimeState> for DiskRuntimeState {
    fn into(self) -> internal::nexus::DiskRuntimeState {
        internal::nexus::DiskRuntimeState {
            disk_state: self.state().into(),
            gen: self.gen.into(),
            time_updated: self.time_updated,
        }
    }
}

#[derive(Clone, Debug, AsExpression)]
pub struct DiskState(external::DiskState);

impl DiskState {
    pub fn new(state: external::DiskState) -> Self {
        Self(state)
    }

    pub fn state(&self) -> &external::DiskState {
        &self.0
    }

    pub fn is_attached(&self) -> bool {
        self.0.is_attached()
    }

    pub fn attached_instance_id(&self) -> Option<&Uuid> {
        self.0.attached_instance_id()
    }
}

/// Conversion from the external API type.
impl From<external::DiskState> for DiskState {
    fn from(state: external::DiskState) -> Self {
        Self(state)
    }
}
/// Conversion to the external API type.
impl Into<external::DiskState> for DiskState {
    fn into(self) -> external::DiskState {
        self.0
    }
}

/// Type which describes the attachment status of a disk.
#[derive(Clone, Debug)]
pub struct DiskAttachment {
    pub instance_id: Uuid,
    pub disk_id: Uuid,
    pub disk_name: Name,
    pub disk_state: DiskState,
}

impl Into<external::DiskAttachment> for DiskAttachment {
    fn into(self) -> external::DiskAttachment {
        external::DiskAttachment {
            instance_id: self.instance_id,
            disk_id: self.disk_id,
            disk_name: self.disk_name.0,
            disk_state: self.disk_state.0,
        }
    }
}

/// Information announced by a metric server, used so that clients can contact it and collect
/// available metric data from it.
#[derive(Queryable, Insertable, Debug, Clone, Selectable, Asset)]
#[table_name = "metric_producer"]
pub struct ProducerEndpoint {
    #[diesel(embed)]
    identity: ProducerEndpointIdentity,

    pub ip: ipnetwork::IpNetwork,
    // TODO: Make use of SqlU16
    pub port: i32,
    pub interval: f64,
    pub base_route: String,
    pub oximeter_id: Uuid,
}

impl ProducerEndpoint {
    /// Create a new endpoint, with the data announced by the producer and a chosen Oximeter
    /// instance to act as its collector.
    pub fn new(
        endpoint: &internal::nexus::ProducerEndpoint,
        oximeter_id: Uuid,
    ) -> Self {
        Self {
            identity: ProducerEndpointIdentity::new(endpoint.id),
            ip: endpoint.address.ip().into(),
            port: endpoint.address.port().into(),
            base_route: endpoint.base_route.clone(),
            interval: endpoint.interval.as_secs_f64(),
            oximeter_id,
        }
    }

    /// Return the route that can be used to request metric data.
    pub fn collection_route(&self) -> String {
        format!("{}/{}", &self.base_route, self.id())
    }
}

/// Message used to notify Nexus that this oximeter instance is up and running.
#[derive(Queryable, Insertable, Debug, Clone, Copy)]
#[table_name = "oximeter"]
pub struct OximeterInfo {
    /// The ID for this oximeter instance.
    pub id: Uuid,
    /// When this resource was created.
    pub time_created: DateTime<Utc>,
    /// When this resource was last modified.
    pub time_modified: DateTime<Utc>,
    /// The address on which this oximeter instance listens for requests
    pub ip: ipnetwork::IpNetwork,
    // TODO: Make use of SqlU16
    pub port: i32,
}

impl OximeterInfo {
    pub fn new(info: &internal_api::params::OximeterInfo) -> Self {
        let now = Utc::now();
        Self {
            id: info.collector_id,
            time_created: now,
            time_modified: now,
            ip: info.address.ip().into(),
            port: info.address.port().into(),
        }
    }
}

#[derive(Queryable, Insertable, Clone, Debug, Selectable, Resource)]
#[table_name = "vpc"]
pub struct Vpc {
    #[diesel(embed)]
    identity: VpcIdentity,

    pub project_id: Uuid,
    pub system_router_id: Uuid,
    pub dns_name: Name,

    /// firewall generation number, used as a child resource generation number
    /// per RFD 192
    pub firewall_gen: Generation,
}

impl Vpc {
    pub fn new(
        vpc_id: Uuid,
        project_id: Uuid,
        system_router_id: Uuid,
        params: params::VpcCreate,
    ) -> Self {
        let identity = VpcIdentity::new(vpc_id, params.identity);
        Self {
            identity,
            project_id,
            system_router_id,
            dns_name: params.dns_name.into(),
            firewall_gen: Generation::new(),
        }
    }
}

impl DatastoreCollection<VpcFirewallRule> for Vpc {
    type CollectionId = Uuid;
    type GenerationNumberColumn = vpc::dsl::firewall_gen;
    type CollectionTimeDeletedColumn = vpc::dsl::time_deleted;
    type CollectionIdColumn = vpc_firewall_rule::dsl::vpc_id;
}

#[derive(AsChangeset)]
#[table_name = "vpc"]
pub struct VpcUpdate {
    pub name: Option<Name>,
    pub description: Option<String>,
    pub time_modified: DateTime<Utc>,
    pub dns_name: Option<Name>,
}

impl From<params::VpcUpdate> for VpcUpdate {
    fn from(params: params::VpcUpdate) -> Self {
        Self {
            name: params.identity.name.map(Name),
            description: params.identity.description,
            time_modified: Utc::now(),
            dns_name: params.dns_name.map(Name),
        }
    }
}

#[derive(Queryable, Insertable, Clone, Debug, Selectable, Resource)]
#[table_name = "vpc_subnet"]
pub struct VpcSubnet {
    #[diesel(embed)]
    identity: VpcSubnetIdentity,

    pub vpc_id: Uuid,
    pub ipv4_block: Option<Ipv4Net>,
    pub ipv6_block: Option<Ipv6Net>,
}

impl VpcSubnet {
    pub fn new(
        subnet_id: Uuid,
        vpc_id: Uuid,
        params: params::VpcSubnetCreate,
    ) -> Self {
        let identity = VpcSubnetIdentity::new(subnet_id, params.identity);
        Self {
            identity,
            vpc_id,
            ipv4_block: params.ipv4_block.map(Ipv4Net),
            ipv6_block: params.ipv6_block.map(Ipv6Net),
        }
    }
}

#[derive(AsChangeset)]
#[table_name = "vpc_subnet"]
pub struct VpcSubnetUpdate {
    pub name: Option<Name>,
    pub description: Option<String>,
    pub time_modified: DateTime<Utc>,
    pub ipv4_block: Option<Ipv4Net>,
    pub ipv6_block: Option<Ipv6Net>,
}

impl From<params::VpcSubnetUpdate> for VpcSubnetUpdate {
    fn from(params: params::VpcSubnetUpdate) -> Self {
        Self {
            name: params.identity.name.map(Name),
            description: params.identity.description,
            time_modified: Utc::now(),
            ipv4_block: params.ipv4_block.map(Ipv4Net),
            ipv6_block: params.ipv6_block.map(Ipv6Net),
        }
    }
}

impl_enum_type!(
    #[derive(SqlType, Debug)]
    #[postgres(type_name = "vpc_router_kind", type_schema = "public")]
    pub struct VpcRouterKindEnum;

    #[derive(Clone, Debug, AsExpression, FromSqlRow)]
    #[sql_type = "VpcRouterKindEnum"]
    pub struct VpcRouterKind(pub external::VpcRouterKind);

    // Enum values
    System => b"system"
    Custom => b"custom"
);

#[derive(Queryable, Insertable, Clone, Debug, Selectable, Resource)]
#[table_name = "vpc_router"]
pub struct VpcRouter {
    #[diesel(embed)]
    identity: VpcRouterIdentity,

    pub vpc_id: Uuid,
    pub kind: VpcRouterKind,
    pub rcgen: Generation,
}

impl VpcRouter {
    pub fn new(
        router_id: Uuid,
        vpc_id: Uuid,
        kind: external::VpcRouterKind,
        params: params::VpcRouterCreate,
    ) -> Self {
        let identity = VpcRouterIdentity::new(router_id, params.identity);
        Self {
            identity,
            vpc_id,
            kind: VpcRouterKind(kind),
            rcgen: Generation::new(),
        }
    }
}

impl DatastoreCollection<RouterRoute> for VpcRouter {
    type CollectionId = Uuid;
    type GenerationNumberColumn = vpc_router::dsl::rcgen;
    type CollectionTimeDeletedColumn = vpc_router::dsl::time_deleted;
    type CollectionIdColumn = router_route::dsl::router_id;
}

impl Into<external::VpcRouter> for VpcRouter {
    fn into(self) -> external::VpcRouter {
        external::VpcRouter {
            identity: self.identity(),
            vpc_id: self.vpc_id,
            kind: self.kind.0,
        }
    }
}

#[derive(AsChangeset)]
#[table_name = "vpc_router"]
pub struct VpcRouterUpdate {
    pub name: Option<Name>,
    pub description: Option<String>,
    pub time_modified: DateTime<Utc>,
}

impl From<params::VpcRouterUpdate> for VpcRouterUpdate {
    fn from(params: params::VpcRouterUpdate) -> Self {
        Self {
            name: params.identity.name.map(Name),
            description: params.identity.description,
            time_modified: Utc::now(),
        }
    }
}

impl_enum_type!(
    #[derive(SqlType, Debug)]
    #[postgres(type_name = "router_route_kind", type_schema = "public")]
    pub struct RouterRouteKindEnum;

    #[derive(Clone, Debug, AsExpression, FromSqlRow)]
    #[sql_type = "RouterRouteKindEnum"]
    pub struct RouterRouteKind(pub external::RouterRouteKind);

    // Enum values
    Default => b"default"
    VpcSubnet => b"vpc_subnet"
    VpcPeering => b"vpc_peering"
    Custom => b"custom"
);

#[derive(Clone, Debug, AsExpression, FromSqlRow)]
#[sql_type = "sql_types::Text"]
pub struct RouteTarget(pub external::RouteTarget);

impl<DB> ToSql<sql_types::Text, DB> for RouteTarget
where
    DB: Backend,
    str: ToSql<sql_types::Text, DB>,
{
    fn to_sql<W: std::io::Write>(
        &self,
        out: &mut serialize::Output<W, DB>,
    ) -> serialize::Result {
        self.0.to_string().as_str().to_sql(out)
    }
}

impl<DB> FromSql<sql_types::Text, DB> for RouteTarget
where
    DB: Backend,
    String: FromSql<sql_types::Text, DB>,
{
    fn from_sql(bytes: RawValue<DB>) -> deserialize::Result<Self> {
        Ok(RouteTarget(
            String::from_sql(bytes)?.parse::<external::RouteTarget>()?,
        ))
    }
}

#[derive(Clone, Debug, AsExpression, FromSqlRow)]
#[sql_type = "sql_types::Text"]
pub struct RouteDestination(pub external::RouteDestination);

impl RouteDestination {
    pub fn new(state: external::RouteDestination) -> Self {
        Self(state)
    }

    pub fn state(&self) -> &external::RouteDestination {
        &self.0
    }
}

impl<DB> ToSql<sql_types::Text, DB> for RouteDestination
where
    DB: Backend,
    str: ToSql<sql_types::Text, DB>,
{
    fn to_sql<W: std::io::Write>(
        &self,
        out: &mut serialize::Output<W, DB>,
    ) -> serialize::Result {
        self.0.to_string().as_str().to_sql(out)
    }
}

impl<DB> FromSql<sql_types::Text, DB> for RouteDestination
where
    DB: Backend,
    String: FromSql<sql_types::Text, DB>,
{
    fn from_sql(bytes: RawValue<DB>) -> deserialize::Result<Self> {
        Ok(RouteDestination::new(
            String::from_sql(bytes)?.parse::<external::RouteDestination>()?,
        ))
    }
}

#[derive(Queryable, Insertable, Clone, Debug, Selectable, Resource)]
#[table_name = "router_route"]
pub struct RouterRoute {
    #[diesel(embed)]
    identity: RouterRouteIdentity,

    pub kind: RouterRouteKind,
    pub router_id: Uuid,
    pub target: RouteTarget,
    pub destination: RouteDestination,
}

impl RouterRoute {
    pub fn new(
        route_id: Uuid,
        router_id: Uuid,
        kind: external::RouterRouteKind,
        params: external::RouterRouteCreateParams,
    ) -> Self {
        let identity = RouterRouteIdentity::new(route_id, params.identity);
        Self {
            identity,
            router_id,
            kind: RouterRouteKind(kind),
            target: RouteTarget(params.target),
            destination: RouteDestination::new(params.destination),
        }
    }
}

impl Into<external::RouterRoute> for RouterRoute {
    fn into(self) -> external::RouterRoute {
        external::RouterRoute {
            identity: self.identity(),
            router_id: self.router_id,
            kind: self.kind.0,
            target: self.target.0.clone(),
            destination: self.destination.state().clone(),
        }
    }
}

#[derive(AsChangeset)]
#[table_name = "router_route"]
pub struct RouterRouteUpdate {
    pub name: Option<Name>,
    pub description: Option<String>,
    pub time_modified: DateTime<Utc>,
    pub target: RouteTarget,
    pub destination: RouteDestination,
}

impl From<external::RouterRouteUpdateParams> for RouterRouteUpdate {
    fn from(params: external::RouterRouteUpdateParams) -> Self {
        Self {
            name: params.identity.name.map(Name),
            description: params.identity.description,
            time_modified: Utc::now(),
            target: RouteTarget(params.target),
            destination: RouteDestination::new(params.destination),
        }
    }
}

impl_enum_type!(
    #[derive(SqlType, Debug)]
    #[postgres(type_name = "vpc_firewall_rule_status", type_schema = "public")]
    pub struct VpcFirewallRuleStatusEnum;

    #[derive(Clone, Debug, AsExpression, FromSqlRow)]
    #[sql_type = "VpcFirewallRuleStatusEnum"]
    pub struct VpcFirewallRuleStatus(pub external::VpcFirewallRuleStatus);

    Disabled => b"disabled"
    Enabled => b"enabled"
);
NewtypeFrom! { () pub struct VpcFirewallRuleStatus(external::VpcFirewallRuleStatus); }
NewtypeDeref! { () pub struct VpcFirewallRuleStatus(external::VpcFirewallRuleStatus); }

impl_enum_type!(
    #[derive(SqlType, Debug)]
    #[postgres(type_name = "vpc_firewall_rule_direction", type_schema = "public")]
    pub struct VpcFirewallRuleDirectionEnum;

    #[derive(Clone, Debug, AsExpression, FromSqlRow)]
    #[sql_type = "VpcFirewallRuleDirectionEnum"]
    pub struct VpcFirewallRuleDirection(pub external::VpcFirewallRuleDirection);

    Inbound => b"inbound"
    Outbound => b"outbound"
);
NewtypeFrom! { () pub struct VpcFirewallRuleDirection(external::VpcFirewallRuleDirection); }
NewtypeDeref! { () pub struct VpcFirewallRuleDirection(external::VpcFirewallRuleDirection); }

impl_enum_type!(
    #[derive(SqlType, Debug)]
    #[postgres(type_name = "vpc_firewall_rule_action", type_schema = "public")]
    pub struct VpcFirewallRuleActionEnum;

    #[derive(Clone, Debug, AsExpression, FromSqlRow)]
    #[sql_type = "VpcFirewallRuleActionEnum"]
    pub struct VpcFirewallRuleAction(pub external::VpcFirewallRuleAction);

    Allow => b"allow"
    Deny => b"deny"
);
NewtypeFrom! { () pub struct VpcFirewallRuleAction(external::VpcFirewallRuleAction); }
NewtypeDeref! { () pub struct VpcFirewallRuleAction(external::VpcFirewallRuleAction); }

impl_enum_type!(
    #[derive(SqlType, Debug)]
    #[postgres(type_name = "vpc_firewall_rule_protocol", type_schema = "public")]
    pub struct VpcFirewallRuleProtocolEnum;

    #[derive(Clone, Debug, AsExpression, FromSqlRow)]
    #[sql_type = "VpcFirewallRuleProtocolEnum"]
    pub struct VpcFirewallRuleProtocol(pub external::VpcFirewallRuleProtocol);

    Tcp => b"TCP"
    Udp => b"UDP"
    Icmp => b"ICMP"
);
NewtypeFrom! { () pub struct VpcFirewallRuleProtocol(external::VpcFirewallRuleProtocol); }
NewtypeDeref! { () pub struct VpcFirewallRuleProtocol(external::VpcFirewallRuleProtocol); }

/// Newtype wrapper around [`external::VpcFirewallRuleTarget`] so we can derive
/// diesel traits for it
#[derive(Clone, Debug, AsExpression, FromSqlRow)]
#[sql_type = "sql_types::Text"]
#[repr(transparent)]
pub struct VpcFirewallRuleTarget(pub external::VpcFirewallRuleTarget);
NewtypeFrom! { () pub struct VpcFirewallRuleTarget(external::VpcFirewallRuleTarget); }
NewtypeDeref! { () pub struct VpcFirewallRuleTarget(external::VpcFirewallRuleTarget); }

impl<DB> ToSql<sql_types::Text, DB> for VpcFirewallRuleTarget
where
    DB: Backend,
    String: ToSql<sql_types::Text, DB>,
{
    fn to_sql<W: std::io::Write>(
        &self,
        out: &mut serialize::Output<W, DB>,
    ) -> serialize::Result {
        self.0.to_string().to_sql(out)
    }
}

// Deserialize the "VpcFirewallRuleTarget" object from SQL TEXT.
impl<DB> FromSql<sql_types::Text, DB> for VpcFirewallRuleTarget
where
    DB: Backend,
    String: FromSql<sql_types::Text, DB>,
{
    fn from_sql(bytes: RawValue<DB>) -> deserialize::Result<Self> {
        Ok(VpcFirewallRuleTarget(
            String::from_sql(bytes)?
                .parse::<external::VpcFirewallRuleTarget>()?,
        ))
    }
}

/// Newtype wrapper around [`external::VpcFirewallRuleHostFilter`] so we can derive
/// diesel traits for it
#[derive(Clone, Debug, AsExpression, FromSqlRow)]
#[sql_type = "sql_types::Text"]
#[repr(transparent)]
pub struct VpcFirewallRuleHostFilter(pub external::VpcFirewallRuleHostFilter);
NewtypeFrom! { () pub struct VpcFirewallRuleHostFilter(external::VpcFirewallRuleHostFilter); }
NewtypeDeref! { () pub struct VpcFirewallRuleHostFilter(external::VpcFirewallRuleHostFilter); }

impl<DB> ToSql<sql_types::Text, DB> for VpcFirewallRuleHostFilter
where
    DB: Backend,
    String: ToSql<sql_types::Text, DB>,
{
    fn to_sql<W: std::io::Write>(
        &self,
        out: &mut serialize::Output<W, DB>,
    ) -> serialize::Result {
        self.0.to_string().to_sql(out)
    }
}

// Deserialize the "VpcFirewallRuleHostFilter" object from SQL TEXT.
impl<DB> FromSql<sql_types::Text, DB> for VpcFirewallRuleHostFilter
where
    DB: Backend,
    String: FromSql<sql_types::Text, DB>,
{
    fn from_sql(bytes: RawValue<DB>) -> deserialize::Result<Self> {
        Ok(VpcFirewallRuleHostFilter(
            String::from_sql(bytes)?
                .parse::<external::VpcFirewallRuleHostFilter>()?,
        ))
    }
}

/// Newtype wrapper around [`external::L4PortRange`] so we can derive
/// diesel traits for it
#[derive(Clone, Copy, Debug, AsExpression, FromSqlRow)]
#[sql_type = "sql_types::Text"]
#[repr(transparent)]
pub struct L4PortRange(pub external::L4PortRange);
NewtypeFrom! { () pub struct L4PortRange(external::L4PortRange); }
NewtypeDeref! { () pub struct L4PortRange(external::L4PortRange); }

impl<DB> ToSql<sql_types::Text, DB> for L4PortRange
where
    DB: Backend,
    String: ToSql<sql_types::Text, DB>,
{
    fn to_sql<W: std::io::Write>(
        &self,
        out: &mut serialize::Output<W, DB>,
    ) -> serialize::Result {
        self.0.to_string().to_sql(out)
    }
}

// Deserialize the "L4PortRange" object from SQL TEXT.
impl<DB> FromSql<sql_types::Text, DB> for L4PortRange
where
    DB: Backend,
    String: FromSql<sql_types::Text, DB>,
{
    fn from_sql(bytes: RawValue<DB>) -> deserialize::Result<Self> {
        String::from_sql(bytes)?.parse().map(L4PortRange).map_err(|e| e.into())
    }
}

/// Newtype wrapper around [`external::VpcFirewallRulePriority`] so we can derive
/// diesel traits for it
#[derive(Clone, Copy, Debug, AsExpression, FromSqlRow)]
#[repr(transparent)]
#[sql_type = "sql_types::Int4"]
pub struct VpcFirewallRulePriority(pub external::VpcFirewallRulePriority);
NewtypeFrom! { () pub struct VpcFirewallRulePriority(external::VpcFirewallRulePriority); }
NewtypeDeref! { () pub struct VpcFirewallRulePriority(external::VpcFirewallRulePriority); }

impl<DB> ToSql<sql_types::Int4, DB> for VpcFirewallRulePriority
where
    DB: Backend,
    SqlU16: ToSql<sql_types::Int4, DB>,
{
    fn to_sql<W: std::io::Write>(
        &self,
        out: &mut serialize::Output<W, DB>,
    ) -> serialize::Result {
        SqlU16(self.0 .0).to_sql(out)
    }
}

// Deserialize the "VpcFirewallRulePriority" object from SQL TEXT.
impl<DB> FromSql<sql_types::Int4, DB> for VpcFirewallRulePriority
where
    DB: Backend,
    SqlU16: FromSql<sql_types::Int4, DB>,
{
    fn from_sql(bytes: RawValue<DB>) -> deserialize::Result<Self> {
        Ok(VpcFirewallRulePriority(external::VpcFirewallRulePriority(
            *SqlU16::from_sql(bytes)?,
        )))
    }
}

#[derive(Queryable, Insertable, Clone, Debug, Selectable, Resource)]
#[table_name = "vpc_firewall_rule"]
pub struct VpcFirewallRule {
    #[diesel(embed)]
    pub identity: VpcFirewallRuleIdentity,

    pub vpc_id: Uuid,
    pub status: VpcFirewallRuleStatus,
    pub direction: VpcFirewallRuleDirection,
    pub targets: Vec<VpcFirewallRuleTarget>,
    pub filter_hosts: Option<Vec<VpcFirewallRuleHostFilter>>,
    pub filter_ports: Option<Vec<L4PortRange>>,
    pub filter_protocols: Option<Vec<VpcFirewallRuleProtocol>>,
    pub action: VpcFirewallRuleAction,
    pub priority: VpcFirewallRulePriority,
}

impl VpcFirewallRule {
    pub fn new(
        rule_id: Uuid,
        vpc_id: Uuid,
        rule_name: external::Name,
        rule: &external::VpcFirewallRuleUpdate,
    ) -> Self {
        let identity = VpcFirewallRuleIdentity::new(
            rule_id,
            external::IdentityMetadataCreateParams {
                name: rule_name,
                description: rule.description.clone(),
            },
        );
        Self {
            identity,
            vpc_id,
            status: rule.status.into(),
            direction: rule.direction.into(),
            targets: rule
                .targets
                .iter()
                .map(|target| target.clone().into())
                .collect(),
            filter_hosts: rule.filters.hosts.as_ref().map(|hosts| {
                hosts
                    .iter()
                    .map(|target| VpcFirewallRuleHostFilter(target.clone()))
                    .collect()
            }),
            filter_ports: rule.filters.ports.as_ref().map(|ports| {
                ports.iter().map(|range| L4PortRange(*range)).collect()
            }),
            filter_protocols: rule.filters.protocols.as_ref().map(|protos| {
                protos.iter().map(|proto| (*proto).into()).collect()
            }),
            action: rule.action.into(),
            priority: rule.priority.into(),
        }
    }

    pub fn vec_from_params(
        vpc_id: Uuid,
        params: external::VpcFirewallRuleUpdateParams,
    ) -> Vec<VpcFirewallRule> {
        params
            .rules
            .iter()
            .map(|(name, rule)| {
                VpcFirewallRule::new(Uuid::new_v4(), vpc_id, name.clone(), rule)
            })
            .collect()
    }
}

impl Into<external::VpcFirewallRule> for VpcFirewallRule {
    fn into(self) -> external::VpcFirewallRule {
        external::VpcFirewallRule {
            identity: self.identity(),
            status: self.status.into(),
            direction: self.direction.into(),
            targets: self
                .targets
                .iter()
                .map(|target| target.clone().into())
                .collect(),
            filters: external::VpcFirewallRuleFilter {
                hosts: self.filter_hosts.map(|hosts| {
                    hosts.iter().map(|host| host.0.clone()).collect()
                }),
                ports: self
                    .filter_ports
                    .map(|ports| ports.iter().map(|range| range.0).collect()),
                protocols: self.filter_protocols.map(|protocols| {
                    protocols.iter().map(|protocol| protocol.0).collect()
                }),
            },
            action: self.action.into(),
            priority: self.priority.into(),
        }
    }
}

#[derive(Queryable, Insertable, Clone, Debug, Resource)]
#[table_name = "network_interface"]
pub struct NetworkInterface {
    #[diesel(embed)]
    pub identity: NetworkInterfaceIdentity,

    pub vpc_id: Uuid,
    pub subnet_id: Uuid,
    pub mac: MacAddr,
    pub ip: ipnetwork::IpNetwork,
}

// TODO: `struct SessionToken(String)` for session token

#[derive(Queryable, Insertable, Clone, Debug, Selectable)]
#[table_name = "console_session"]
pub struct ConsoleSession {
    pub token: String,
    pub time_created: DateTime<Utc>,
    pub time_last_used: DateTime<Utc>,
    pub user_id: Uuid,
}

impl ConsoleSession {
    pub fn new(token: String, user_id: Uuid) -> Self {
        let now = Utc::now();
        Self { token, user_id, time_last_used: now, time_created: now }
    }
}

/// Describes a predefined user, as stored in the database
#[derive(Queryable, Insertable, Debug, Resource, Selectable)]
#[table_name = "user_predefined"]
pub struct UserPredefined {
    #[diesel(embed)]
    identity: UserPredefinedIdentity,
}

impl UserPredefined {
    /// Creates a new database UserPredefined object.
    pub fn new(id: Uuid, params: params::UserPredefinedCreate) -> Self {
        Self { identity: UserPredefinedIdentity::new(id, params.identity) }
    }
}<|MERGE_RESOLUTION|>--- conflicted
+++ resolved
@@ -7,15 +7,10 @@
 use crate::db::collection_insert::DatastoreCollection;
 use crate::db::identity::{Asset, Resource};
 use crate::db::schema::{
-<<<<<<< HEAD
-    console_session, disk, instance, metric_producer, network_interface,
-    organization, oximeter, project, rack, router_route, sled, user_predefined,
-    vpc, vpc_firewall_rule, vpc_router, vpc_subnet,
-=======
     console_session, dataset, disk, instance, metric_producer,
     network_interface, organization, oximeter, project, rack, region,
-    router_route, sled, vpc, vpc_firewall_rule, vpc_router, vpc_subnet, zpool,
->>>>>>> 12665ca5
+    router_route, sled, user_predefined, vpc, vpc_firewall_rule, vpc_router,
+    vpc_subnet, zpool,
 };
 use crate::external_api::params;
 use crate::internal_api;
