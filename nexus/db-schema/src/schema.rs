--- conflicted
+++ resolved
@@ -2495,42 +2495,43 @@
 joinable!(webhook_delivery_attempt -> webhook_delivery (delivery_id));
 
 table! {
-<<<<<<< HEAD
+    sp_ereport (restart_id, ena) {
+        restart_id -> Uuid,
+        ena -> Int8,
+        time_deleted -> Nullable<Timestamptz>,
+        time_collected -> Timestamptz,
+        collector_id -> Uuid,
+
+        sp_type -> crate::enums::SpTypeEnum,
+        sp_slot -> Int4,
+
+        part_number -> Nullable<Text>,
+        serial_number -> Nullable<Text>,
+        class -> Nullable<Text>,
+
+        report -> Jsonb,
+    }
+}
+
+table! {
+    host_ereport (restart_id, ena) {
+        restart_id -> Uuid,
+        ena -> Int8,
+        time_deleted -> Nullable<Timestamptz>,
+        time_collected -> Timestamptz,
+        collector_id -> Uuid,
+
+        sled_id -> Uuid,
+        sled_serial -> Text,
+        class -> Nullable<Text>,
+
+        report -> Jsonb,
+    }
+}
+
+table! {
     setting (name) {
         name -> crate::enums::SettingNameEnum,
         int_value -> Nullable<Int8>,
-=======
-    sp_ereport (restart_id, ena) {
-        restart_id -> Uuid,
-        ena -> Int8,
-        time_deleted -> Nullable<Timestamptz>,
-        time_collected -> Timestamptz,
-        collector_id -> Uuid,
-
-        sp_type -> crate::enums::SpTypeEnum,
-        sp_slot -> Int4,
-
-        part_number -> Nullable<Text>,
-        serial_number -> Nullable<Text>,
-        class -> Nullable<Text>,
-
-        report -> Jsonb,
-    }
-}
-
-table! {
-    host_ereport (restart_id, ena) {
-        restart_id -> Uuid,
-        ena -> Int8,
-        time_deleted -> Nullable<Timestamptz>,
-        time_collected -> Timestamptz,
-        collector_id -> Uuid,
-
-        sled_id -> Uuid,
-        sled_serial -> Text,
-        class -> Nullable<Text>,
-
-        report -> Jsonb,
->>>>>>> f73ab8e0
     }
 }