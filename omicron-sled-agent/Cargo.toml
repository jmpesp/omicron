--- conflicted
+++ resolved
@@ -10,18 +10,13 @@
 futures = "0.3.15"
 http = "0.2.0"
 hyper = "0.14"
-<<<<<<< HEAD
-propolis-client = { path = "../../propolis/propolis-client" }
-serde_json = "1.0"
-smf = "0.2"
-=======
 omicron-common = { path = "../omicron-common" }
 propolis-client = { git = "https://github.com/oxidecomputer/propolis", rev = "9b0bd7e" }
 schemars = { version = "0.8", features = [ "chrono", "uuid" ] }
 serde = { version = "1.0", features = [ "derive" ] }
 serde_json = "1.0"
+smf = "0.2"
 slog = { version = "2.5", features = [ "max_level_trace", "release_max_level_debug" ] }
->>>>>>> e86a68da
 structopt = "0.3"
 tokio = { version = "1.6", features = [ "full" ] }
 uuid = { version = "0.8", features = [ "serde", "v4" ] }
