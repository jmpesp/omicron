--- conflicted
+++ resolved
@@ -14,10 +14,7 @@
 use omicron_common::api::external::Error;
 use omicron_common::api::external::MacAddr;
 use omicron_common::api::external::NetworkInterface;
-<<<<<<< HEAD
 use omicron_common::api::internal::nexus::CrucibleAgentStartupInfo;
-=======
->>>>>>> 63236de0
 use omicron_common::api::internal::nexus::InstanceRuntimeState;
 use omicron_common::api::internal::sled_agent::InstanceHardware;
 use omicron_common::api::internal::sled_agent::InstanceRuntimeStateRequested;
@@ -206,10 +203,7 @@
     // NIC-related properties
     nic_id_allocator: IdAllocator,
     requested_nics: Vec<NetworkInterface>,
-<<<<<<< HEAD
     requested_disks: Vec<CrucibleAgentStartupInfo>,
-=======
->>>>>>> 63236de0
     allocated_nics: Vec<Vnic>,
     vlan: Option<VlanID>,
 
@@ -269,17 +263,10 @@
             })
     }
 
-<<<<<<< HEAD
     async fn ensure(&self, guest_nics: &Vec<Vnic>, guest_disks: &Vec<CrucibleAgentStartupInfo>)
         -> Result<(), Error> {
         // TODO: Store slot in NetworkInterface, make this more stable.
         let nics = guest_nics
-=======
-    async fn ensure(&self, guest_nics: &Vec<Vnic>) -> Result<(), Error> {
-        // TODO: Store slot in NetworkInterface, make this more stable.
-        let nics = self
-            .requested_nics
->>>>>>> 63236de0
             .iter()
             .enumerate()
             .map(|(i, _)| propolis_client::api::NetworkInterfaceRequest {
@@ -287,25 +274,21 @@
                 slot: propolis_client::api::Slot(i as u8),
             })
             .collect();
-<<<<<<< HEAD
         let disks = guest_disks
             .clone()
             .into_iter()
             .map(|disk| propolis_client::api::DiskRequest {
+                name: "some_disk".to_string(), // XXX
                 address: disk.address,
                 slot: propolis_client::api::Slot(disk.slot),
+                read_only: false, // XXX
             })
             .collect();
-=======
->>>>>>> 63236de0
 
         let request = propolis_client::api::InstanceEnsureRequest {
             properties: self.properties.clone(),
             nics,
-<<<<<<< HEAD
             disks,
-=======
->>>>>>> 63236de0
         };
 
         info!(self.log, "Sending ensure request to propolis: {:?}", request);
@@ -419,10 +402,7 @@
             },
             nic_id_allocator,
             requested_nics: initial.nics,
-<<<<<<< HEAD
             requested_disks: initial.disks,
-=======
->>>>>>> 63236de0
             allocated_nics: vec![],
             vlan,
             state: InstanceStates::new(initial.runtime),
@@ -530,11 +510,7 @@
         let guest_disks = &inner.requested_disks;
         // Ensure the instance exists in the Propolis Server before we start
         // using it.
-<<<<<<< HEAD
         inner.ensure(&guest_nics, guest_disks).await?;
-=======
-        inner.ensure(&guest_nics).await?;
->>>>>>> 63236de0
 
         // Monitor propolis for state changes in the background.
         let self_clone = self.clone();
@@ -1005,10 +981,7 @@
                 time_updated: Utc::now(),
             },
             nics: vec![],
-<<<<<<< HEAD
             disks: vec![],
-=======
->>>>>>> 63236de0
         }
     }
 
