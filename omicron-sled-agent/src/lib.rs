--- conflicted
+++ resolved
@@ -11,17 +11,6 @@
 #![allow(clippy::style)]
 
 pub mod sim;
-<<<<<<< HEAD
-
-mod config;
-mod http_entrypoints;
-mod server;
-mod sled_agent;
-
-pub use server::run_server;
-pub use config::Config;
-=======
->>>>>>> cd3a2584
 
 #[macro_use]
 extern crate slog;